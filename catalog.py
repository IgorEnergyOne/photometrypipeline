--- conflicted
+++ resolved
@@ -828,17 +828,10 @@
                       'e_ra_deg': '1E',
                       'e_dec_deg': '1E',
                       'mag': '1E'}
-<<<<<<< HEAD
-        # disp_dic = {'ra_deg': 'E15', 'dec_deg': 'E15',
-        #             'e_ra_deg': 'E12',
-        #             'e_dec_deg': 'E12',
-        #             'mag': 'F8.4'}
-=======
-        disp_dic = {'ra_deg': 'F13.8', 'dec_deg': 'F13.8',
-                    'e_ra_deg': 'F13.8',
-                    'e_dec_deg': 'F13.8',
-                    'mag': 'F8.4'}
->>>>>>> c97b1deb
+        #disp_dic = {'ra_deg': 'F13.8', 'dec_deg': 'F13.8',
+        #            'e_ra_deg': 'F13.8',
+        #            'e_dec_deg': 'F13.8',
+        #            'mag': 'F8.4'}
         unit_dic = {'ra_deg': 'deg', 'dec_deg': 'deg',
                     'e_ra_deg': 'deg',
                     'e_dec_deg': 'deg',
