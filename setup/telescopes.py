"""
Photometry Pipeline Configuation File
2016-03-09, mommermiscience@gmail.com
"""

# Photometry Pipeline
# Copyright (C) 2016-2018  Michael Mommert, mommermiscience@gmail.com

# This program is free software: you can redistribute it and/or modify
# it under the terms of the GNU General Public License as published by
# the Free Software Foundation, either version 3 of the License, or
# (at your option) any later version.

# This program is distributed in the hope that it will be useful,
# but WITHOUT ANY WARRANTY; without even the implied warranty of
# MERCHANTABILITY or FITNESS FOR A PARTICULAR PURPOSE.  See the
# GNU General Public License for more details.

# You should have received a copy of the GNU General Public License
# along with this program.  If not, see
# <http://www.gnu.org/licenses/>.

# telescope/instrument configurations

# VATT, VATT4k
vatt4k_param = {
    'telescope_instrument': 'VATT/VATT4k',  # telescope/instrument name
    'telescope_keyword': 'VATT4K',      # telescope/instrument keyword
    'observatory_code': '290',         # MPC observatory code
    'secpix': (0.1875, 0.1875),  # pixel size (arcsec)
    # before binning
    'ext_coeff': 0.05,          # typical extinction coefficient


    # image orientation preferences
    'flipx': True,
    'flipy': False,
    'rotate': 0,

    # instrument-specific FITS header keywords
    'binning': ('CCDBIN1', 'CCDBIN2'),  # binning in x/y
    'extent': ('NAXIS1', 'NAXIS2'),   # N_pixels in x/y
    'ra': 'RA',  # telescope pointing, RA
    'dec': 'DEC',  # telescope pointin, Dec
    'radec_separator': ':',   # RA/Dec hms separator, use 'XXX'
    # if already in degrees
    'date_keyword': 'DATE-OBS|TIME-OBS',  # obs date/time
    # keyword; use
    # 'date|time' if
    # separate
    'obsmidtime_jd': 'MIDTIMJD',  # obs midtime jd keyword
    # (usually provided by
    # pp_prepare
    'object': 'OBJECT',  # object name keyword
    'filter': 'FILTER',  # filter keyword
    'filter_translations': {'TOP 2 BOT 1': 'V', 'TOP 3 BOT 1': 'R',
                            'TOP 4 BOT 1': 'I', 'TOP 5 BOT 1': 'B',
                            'TOP 1 BOT 1': None},
    # filtername translation dictionary
    'exptime': 'EXPTIME',  # exposure time keyword (s)
    'airmass': 'AIRMASS',  # airmass keyword


    # source extractor settings
    'source_minarea': 12,  # default sextractor source minimum N_pixels
    'source_snr': 3,  # default sextractor source snr for registration
    'aprad_default': 5,  # default aperture radius in px
    'aprad_range': [2, 10],  # [minimum, maximum] aperture radius (px)
    'sex-config-file': rootpath+'/setup/vatt4k.sex',
    'mask_file': {},
    #                        mask files as a function of x,y binning

    # registration settings (Scamp)
    'scamp-config-file': rootpath+'/setup/vatt4k.scamp',
    'reg_max_mag': 19,
    'reg_search_radius': 0.5,  # deg
    'source_tolerance': 'high',

    # swarp settings
    'copy_keywords': ('TELESCOP,INSTRUME,FILTER,EXPTIME,OBJECT,' +
                      'DATE-OBS,TIME-OBS,RA,DEC,SECPIX,AIRMASS,' +
                      'TEL_KEYW,CCDBIN1,CCDBIN2,MIDTIMJD'),
    #                         keywords to be copied in image
    #                         combination using swarp
    'swarp-config-file': rootpath+'/setup/vatt4k.swarp',

    # default catalog settings
    'astrometry_catalogs': ['GAIA'],
    'photometry_catalogs': ['PANSTARRS', 'SDSS-R9', 'APASS9']
}


# DCT, LMI
dctlmi_param = {
    'telescope_instrument': 'DCT/LMI',  # telescope/instrument name
    'telescope_keyword': 'DCTLMI',  # telescope/instrument keyword
    'observatory_code': 'G37',         # MPC observatory code
    'secpix': (0.12, 0.12),  # pixel size (arcsec)
    # before binning
    'ext_coeff': 0.05,          # typical extinction coefficient


    # image orientation preferences
    'flipx': True,
    'flipy': False,
    'rotate': 0,

    # instrument-specific FITS header keywords
    'binning': ('CCDSUM#blank0', 'CCDSUM#blank1'),
    # binning in x/y, '_blankN' denotes that both axes
    # are listed in one keyword, sep. by blanks
    'extent': ('NAXIS1', 'NAXIS2'),   # N_pixels in x/y
    'ra': 'RA',  # telescope pointing, RA
    'dec': 'DEC',  # telescope pointin, Dec
    'radec_separator': ':',   # RA/Dec hms separator, use 'XXX'
    # if already in degrees
    'date_keyword': 'DATE-OBS',  # obs date/time
    # keyword; use
    # 'date|time' if
    # separate
    'obsmidtime_jd': 'MIDTIMJD',  # obs midtime jd keyword
    # (usually provided by
    # pp_prepare
    'object': 'OBJECT',  # object name keyword
    'filter': 'FILTERS',  # filter keyword
    'filter_translations': {'V': 'V', 'R': 'R', 'B': 'B', 'VR': None,
                              'I': 'I', 'SDSS-U': 'u', 'SDSS-G': 'g',
                              'SDSS-R': 'r', 'SDSS-I': 'i',
                              'SDSS-Z': 'z', 'OH': None, 'CN': None,
                              'UC': None, 'NH': None, 'BC': None,
                              'C2': None, 'C3': None, 'CO+': None,
                              'H2O+': None, 'GC': None, 'RC': None},
    # filtername translation dictionary
    'exptime': 'EXPTIME',  # exposure time keyword (s)
    'airmass': 'AIRMASS',  # airmass keyword


    # source extractor settings
    'source_minarea': 9,  # default sextractor source minimum N_pixels
    'source_snr': 3,  # default sextractor source snr for registration
    'aprad_default': 4,  # default aperture radius in px
    'aprad_range': [2, 10],  # [minimum, maximum] aperture radius (px)
    'sex-config-file': rootpath+'/setup/dctlmi.sex',
    'mask_file': {},
    #                        mask files as a function of x,y binning

    # registration settings (Scamp)
    'scamp-config-file': rootpath+'/setup/dctlmi.scamp',
    'reg_max_mag': 19,
    'reg_search_radius': 0.5,  # deg
    'source_tolerance': 'high',

    # swarp settings
    'copy_keywords': ('OBSERVAT,INSTRUME,EXPTIME,OBJECT,' +
                      'DATE-OBS,RA,DEC,AIRMASS,TEL_KEYW,CCDSUM,' +
                      'FILTERS,MIDTIMJD'),
    #                        keywords to be copied in image
    #                        combination using swarp
    'swarp-config-file': rootpath+'/setup/dctlmi.swarp',

    # default catalog settings
    'astrometry_catalogs': ['GAIA'],
    'photometry_catalogs': ['PANSTARRS', 'SDSS-R9', 'APASS9']
}


# Apache Point ARC 3.5m, ARCTIC
arc35arctic_param = {
    'telescope_instrument': 'ARC35m/ARCTIC',  # telescope/instrument name
    'telescope_keyword': 'ARC35ARCTIC',   # telescope/instrument keyword
    'observatory_code': '705',         # MPC observatory code
    'secpix': (0.115, 0.115),  # pixel size (arcsec)
    # before binning
    'ext_coeff': 0.05,          # typical extinction coefficient


    # image orientation preferences
    'flipx': True,
    'flipy': False,
    'rotate': 0,

    # instrument-specific FITS header keywords
    'binning': ('CCDBIN1', 'CCDBIN2'),
    # binning in x/y, '_blankN' denotes that both axes
    # are listed in one keyword, sep. by blanks
    'extent': ('NAXIS1', 'NAXIS2'),   # N_pixels in x/y
    'ra': 'RA',  # telescope pointing, RA
    'dec': 'DEC',  # telescope pointin, Dec
    'radec_separator': ':',   # RA/Dec hms separator, use 'XXX'
    # if already in degrees
    'date_keyword': 'DATE-OBS',  # obs date/time
    # keyword; use
    # 'date|time' if
    # separate
    'obsmidtime_jd': 'MIDTIMJD',  # obs midtime jd keyword
    # (usually provided by
    # pp_prepare
    'object': 'OBJNAME',  # object name keyword
    'filter': 'FILTER',  # filter keyword
    'filter_translations': {'SDSS U': 'u', 'SDSS G': 'g', 'SDSS R': 'r',
                              'SDSS I': 'i', 'SDSS Z': 'z', 'clear': None},
    # filtername translation dictionary
    'exptime': 'EXPTIME',  # exposure time keyword (s)
    'airmass': 'AIRMASS',  # airmass keyword


    # source extractor settings
    'source_minarea': 12,  # default sextractor source minimum N_pixels
    'source_snr': 3,  # default sextractor source snr for registration
    'aprad_default': 4,  # default aperture radius in px
    'aprad_range': [2, 10],  # [minimum, maximum] aperture radius (px)
    'sex-config-file': rootpath+'/setup/arc35arctic.sex',
    'mask_file': {},
    #                        mask files as a function of x,y binning

    # registration settings (Scamp)
    'scamp-config-file': rootpath+'/setup/arc35arctic.scamp',
    'reg_max_mag': 19,
    'reg_search_radius': 0.5,  # deg
    'source_tolerance': 'high',

    # swarp settings
    'copy_keywords': ('OBSERVAT,INSTRUME,FILTER,EXPTIME,OBJNAME,' +
                      'DATE-OBS,RA,DEC,AIRMASS,SECPIX,TEL_KEYW'),
    #                       keywords to be copied in image
    #                        combination using swarp
    'swarp-config-file': rootpath+'/setup/arc35arctic.swarp',

    # default catalog settings
    'astrometry_catalogs': ['GAIA'],
    'photometry_catalogs': [ 'PANSTARRS', 'SDSS-R9', 'APASS9', '2MASS']
}


# Apache Point ARC 3.5m, AGILE
arc35agile_param = {
    'telescope_instrument': 'ARC35m/AGILE',  # telescope/instrument name
    'telescope_keyword': 'ARC35AGILE',   # telescope/instrument keyword
    'observatory_code': '705',         # MPC observatory code
    'secpix': (0.13, 0.13),  # pixel size (arcsec)
    # before binning
    'ext_coeff': 0.05,          # typical extinction coefficient


    # image orientation preferences
    'flipx': True,
    'flipy': False,
    'rotate': 0,

    # instrument-specific FITS header keywords
    'binning': ('BINX', 'BINY'),
    # binning in x/y, '_blankN' denotes that both axes
    # are listed in one keyword, sep. by blanks
    'extent': ('NAXIS1', 'NAXIS2'),   # N_pixels in x/y
    'ra': 'RA',  # telescope pointing, RA
    'dec': 'DEC',  # telescope pointin, Dec
    'radec_separator': ':',   # RA/Dec hms separator, use 'XXX'
    # if already in degrees
    'date_keyword': 'DATE-OBS',  # obs date/time
    # keyword; use
    # 'date|time' if
    # separate
    'obsmidtime_jd': 'MIDTIMJD',  # obs midtime jd keyword
    # (usually provided by
    # pp_prepare
    'object': 'OBJNAME',  # object name keyword
    'filter': 'FILTER',  # filter keyword
    'filter_translations': {'SDSS u': 'u', 'SDSS g': 'g', 'SDSS r': 'r',
                              'SDSS i': 'i', 'SDSS z': 'z'},
    # filtername translation dictionary
    'exptime': 'EXPTIME',  # exposure time keyword (s)
    'airmass': 'AIRMASS',  # airmass keyword


    # source extractor settings
    'source_minarea': 7,  # default sextractor source minimum N_pixels
    'source_snr': 3,  # default sextractor source snr for registration
    'aprad_default': 4,  # default aperture radius in px
    'aprad_range': [2, 10],  # [minimum, maximum] aperture radius (px)
    'sex-config-file': rootpath+'/setup/arc35agile.sex',
    'mask_file': {},
    #                        mask files as a function of x,y binning

    # registration settings (Scamp)
    'scamp-config-file': rootpath+'/setup/arc35agile.scamp',
    'reg_max_mag': 19,
    'reg_search_radius': 0.5,  # deg
    'source_tolerance': 'high',

    # swarp settings
    'copy_keywords': ('OBSERVAT,INSTRUME,FILTER,EXPTIME,OBJNAME,' +
                      'DATE-OBS,RA,DEC,AIRMASS,SECPIX,TEL_KEYW'),
    #                        keywords to be copied in image
    #                        combination using swarp
    'swarp-config-file': rootpath+'/setup/arc35agile.swarp',

    # default catalog settings
    'astrometry_catalogs': ['GAIA'],
    'photometry_catalogs': ['PANSTARRS', 'SDSS-R9', 'APASS9', '2MASS']
}


# Magellan, IMACS long camera
magimacsl_param = {
    'telescope_instrument': 'Magellan/IMACS long',  # telescope/instrument name
    'telescope_keyword': 'MAGIMACSL',   # telescope/instrument keyword
    'observatory_code': '269',         # MPC observatory code
    'secpix': (0.11, 0.11),  # pixel size (arcsec)
    # before binning
    'ext_coeff': 0.05,          # typical extinction coefficient


    # image orientation preferences (for each chip)
    'chip_id': 'CHIP',        # chip identifier (remove,
    # if not existent)
    # the following keys are dictionaries if 'chip_id' exists, single
    # values otherwise
    'flipx': {1: True, 2: True, 3: True, 4: True, 5: True, 6: True,
                              7: True, 8: True},
    'flipy': {1: False, 2: False, 3: False, 4: False, 5: False,
              6: False, 7: False, 8: False},
    'rotate': {1: 270, 2: 270, 3: 270, 4: 270, 5: 90, 6: 90,
               7: 90, 8: 90},
    'chip_offset_fixed': {1: (-0.033, -0.099), 2: (-0.033, -0.033),
                          3: (-0.033, 0.033),  4: (-0.033, 0.099),
                          5: (0.033, -0.033),  6: (0.033, -0.099),
                          7: (0.033, 0.099),   8: (0.033, 0.033)},
    # chip offset (ra, dec in degress) [optional]

    # instrument-specific FITS header keywords
    'binning': ('BINNING#x1', 'BINNING#x2'),
    # binning in x/y, '_blankN' denotes that both axes
    # are listed in one keyword, sep. by blanks
    'extent': ('NAXIS1', 'NAXIS2'),   # N_pixels in x/y
    'ra': 'RA',  # telescope pointing, RA
    'dec': 'DEC',  # telescope pointin, Dec
    'radec_separator': ':',   # RA/Dec hms separator, use 'XXX'
    # if already in degrees
    'date_keyword': 'DATE-OBS|UT-TIME',  # obs date/time
    # keyword; use
    # 'date|time' if
                                         # separate
    'obsmidtime_jd': 'MIDTIMJD',  # obs midtime jd keyword
                                         # (usually provided by
                                         # pp_prepare
    'object': 'OBJECT',  # object name keyword
    'filter': 'FILTER',  # filter keyword
    'filter_translations': {'Sloan_u': 'u', 'Sloan_g': 'g', 'Sloan_r': 'r',
                            'Sloan_i': 'i', 'Sloan_z': 'z',
                            'Bessell_V1': 'V', 'WB4800-7800': None},
    # filtername translation dictionary
    'exptime': 'EXPTIME',  # exposure time keyword (s)
    'airmass': 'AIRMASS',  # airmass keyword


    # source extractor settings
    'source_minarea': 10,  # default sextractor source minimum N_pixels
    'source_snr': 3,  # default sextractor source snr for registration
    'aprad_default': 8,  # default aperture radius in px
    'aprad_range': [3, 15],  # [minimum, maximum] aperture radius (px)
    'sex-config-file': rootpath+'/setup/magimacs.sex',
    'mask_file': {},
    #                        mask files as a function of x,y binning

    # registration settings (Scamp)
    'scamp-config-file': rootpath+'/setup/magimacs.scamp',
    'reg_max_mag': 21,
    'reg_search_radius': 0.5,  # deg
    'source_tolerance': 'high',

    # swarp settings
    'copy_keywords': ('TELESCOP,INSTRUME,FILTER,EXPTIME,OBJECT,CHIP,EXPTYPE,' +
                      'DATE-OBS,UT-TIME,BINNING,RA,DEC,AIRMASS,' +
                      'SECPIX,TEL_KEYW'),
    #                        keywords to be copied in image
    #                        combination using swarp
    'swarp-config-file': rootpath+'/setup/magimacs.swarp',

    # default catalog settings
    'astrometry_catalogs': ['GAIA'],
    'photometry_catalogs': ['PANSTARRS', 'SDSS-R9', 'SkyMapper', 'APASS9', '2MASS']
}

# Magellan, IMACS short camera
magimacss_param = {
    'telescope_instrument': 'Magellan/IMACS short',  # telescope/instrument name
    'telescope_keyword': 'MAGIMACSS',   # telescope/instrument keyword
    'observatory_code': '269',         # MPC observatory code
    'secpix': (0.2, 0.2),  # pixel size (arcsec)
    # before binning
    'ext_coeff': 0.05,          # typical extinction coefficient


    # image orientation preferences (for each chip)
    'chip_id': 'CHIP',        # chip identifier (remove,
    # if not existent)
    # the following keys are dictionaries if 'chip_id' exists, single
    # values otherwise
    'flipx': {1: True, 2: False, 3: True, 4: True, 5: True, 6: True,
                              7: True, 8: True},
    'flipy': {1: False, 2: False, 3: False, 4: False, 5: False,
              6: False, 7: False, 8: False},
    'rotate': {1: 270, 2: 270, 3: 270, 4: 270, 5: 90, 6: 90,
               7: 90, 8: 90},
    'chip_offset_fixed': {1: (None, None), 2: (-0.11, 0.06),
                          3: (None, None),  4: (None, None),
                          5: (None, None),  6: (None, None),
                          7: (None, None),   8: (None, None)},
    # chip offset (ra, dec in degress) [optional]

    # instrument-specific FITS header keywords
    'binning': ('BINNING#x1', 'BINNING#x2'),
    # binning in x/y, '_blankN' denotes that both axes
    # are listed in one keyword, sep. by blanks
    'extent': ('NAXIS1', 'NAXIS2'),   # N_pixels in x/y
    'ra': 'RA',  # telescope pointing, RA
    'dec': 'DEC',  # telescope pointin, Dec
    'radec_separator': ':',   # RA/Dec hms separator, use 'XXX'
    # if already in degrees
    'date_keyword': 'DATE-OBS|UT-TIME',  # obs date/time
    # keyword; use
    # 'date|time' if
                                         # separate
    'obsmidtime_jd': 'MIDTIMJD',  # obs midtime jd keyword
                                         # (usually provided by
                                         # pp_prepare
    'object': 'OBJECT',  # object name keyword
    'filter': 'FILTER',  # filter keyword
    'filter_translations': {'Sloan_u': 'u', 'Sloan_g': 'g', 'Sloan_r': 'r',
                            'Sloan_i': 'i', 'Sloan_z': 'z',
                            'Bessell_V1': 'V', 'WB4800-7800': None},
    # filtername translation dictionary
    'exptime': 'EXPTIME',  # exposure time keyword (s)
    'airmass': 'AIRMASS',  # airmass keyword


    # source extractor settings
    'source_minarea': 10,  # default sextractor source minimum N_pixels
    'source_snr': 3,  # default sextractor source snr for registration
    'aprad_default': 8,  # default aperture radius in px
    'aprad_range': [3, 15],  # [minimum, maximum] aperture radius (px)
    'sex-config-file': rootpath+'/setup/magimacs.sex',
    'mask_file': {},
    #                        mask files as a function of x,y binning

    # registration settings (Scamp)
    'scamp-config-file': rootpath+'/setup/magimacs.scamp',
    'reg_max_mag': 21,
    'reg_search_radius': 0.5,  # deg
    'source_tolerance': 'high',

    # swarp settings
    'copy_keywords': ('TELESCOP,INSTRUME,FILTER,EXPTIME,OBJECT,CHIP,EXPTYPE,' +
                      'DATE-OBS,UT-TIME,BINNING,RA,DEC,AIRMASS,' +
                      'SECPIX,TEL_KEYW'),
    #                        keywords to be copied in image
    #                        combination using swarp
    'swarp-config-file': rootpath+'/setup/magimacs.swarp',

    # default catalog settings
    'astrometry_catalogs': ['GAIA'],
    'photometry_catalogs': ['PANSTARRS', 'SDSS-R9', 'SkyMapper', 'APASS9', '2MASS']
}


# Calar Alto 1.23m, DLR-MKIII
ca123dlrmkiii_param = {
    'telescope_instrument': 'Calar Alto 1.23m/DLR-MKIII',  # telescope/instrument
    'telescope_keyword': 'CA123DLRMKIII',   # telescope/instrument keyword
    'observatory_code': '493',         # MPC observatory code
    'secpix': (0.3132, 0.3132),  # pixel size (arcsec)
    # before binning
    'ext_coeff': 0.05,          # typical extinction coefficient


    # image orientation preferences
    'flipx': True,
    'flipy': True,
    'rotate': 0,

    # instrument-specific FITS header keywords
    'binning': ('CCDBINX', 'CCDBINY'),
    # binning in x/y, '_blankN' denotes that both axes
    # are listed in one keyword, sep. by blanks
    'extent': ('NAXIS1', 'NAXIS2'),   # N_pixels in x/y
    'ra': 'RA',  # telescope pointing, RA
    'dec': 'DEC',  # telescope pointin, Dec
    'radec_separator': 'XXX',   # RA/Dec hms separator, use 'XXX'
    # if already in degrees
    'date_keyword': 'DATE-OBS',  # obs date/time
    # keyword; use
    # 'date|time' if
    # separate
    'obsmidtime_jd': 'MIDTIMJD',  # obs midtime jd keyword
    # (usually provided by
    # pp_prepare
    'object': 'OBJECT',  # object name keyword
    'filter': 'FILTER',  # filter keyword
    'filter_translations': {'V_Johnson': 'V', 'R_Johnson': 'R', 'free': None},
    # filtername translation dictionary
    'exptime': 'EXPTIME',  # exposure time keyword (s)
    'airmass': 'AIRMASS',  # airmass keyword


    # source extractor settings
    'source_minarea': 15,  # default sextractor source minimum N_pixels
    'source_snr': 3,  # default sextractor source snr for registration
    'aprad_default': 4,  # default aperture radius in px
    'aprad_range': [2, 15],  # [minimum, maximum] aperture radius (px)
    'sex-config-file': rootpath+'/setup/ca123dlrmkiii.sex',
    'mask_file': {},
    #                        mask files as a function of x,y binning

    # registration settings (Scamp)
    'scamp-config-file': rootpath+'/setup/ca123dlrmkiii.scamp',
    'reg_max_mag': 19,
    'reg_search_radius': 0.5,  # deg
    'source_tolerance': 'high',

    # swarp settings
    'copy_keywords': ('TELESCOP,INSTRUME,FILTER,EXPTIME,OBJECT,' +
                      'DATE-OBS,RA,DEC,AIRMASS,' +
                      'SECPIX,TEL_KEYW'),
    #                        keywords to be copied in image
    #                        combination using swarp
    'swarp-config-file': rootpath+'/setup/ca123dlrmkiii.swarp',

    # default catalog settings
    'astrometry_catalogs': ['GAIA'],
    'photometry_catalogs': ['PANSTARRS', 'SDSS-R9', 'APASS9', '2MASS']
}


# Lowell31, NASACAM
lowell31_param = {
    'telescope_instrument': 'Lowell31/NASACAM',  # telescope/instrument name
    'telescope_keyword': 'LOWELL31',      # telescope/instrument keyword
    'observatory_code': '688',         # MPC observatory code
    'secpix': (0.456, 0.456),  # pixel size (arcsec)
    # before binning
    'ext_coeff': 0.05,          # typical extinction coefficient

    # image orientation preferences
    'flipx': True,
    'flipy': False,
    'rotate': 270,

    # instrument-specific FITS header keywords
    #    'binning'              : ('CCDSUM#blank1', 'CCDSUM#blank2'), # binning in x/y
    'binning': (1, 1),  # binning in x/y
    'extent': ('NAXIS1', 'NAXIS2'),   # N_pixels in x/y
    'ra': 'TELRA',  # telescope pointing, RA
    'dec': 'TELDEC',  # telescope pointin, Dec
    #'ra'                   : 'RA',  # telescope pointing, RA
    #'dec'                  : 'DEC', # telescope pointin, Dec
    'radec_separator': ':',   # RA/Dec hms separator, use 'XXX'
    # if already in degrees
    'date_keyword': 'DATE-OBS|UT',  # obs date/time
    # keyword; use
    # 'date|time' if
    # separate
    'obsmidtime_jd': 'MIDTIMJD',  # obs midtime jd keyword
    # (usually provided by
    # pp_prepare
    'object': 'OBJECT',  # object name keyword
    'filter': 'FILTER2',  # filter keyword
    'filter_translations': {'V': 'V', 'I': 'I', 'R': 'R',
                            'clear': None},
    # filtername translation dictionary
    'exptime': 'EXPTIME',  # exposure time keyword (s)
    'airmass': 'AIRMASS',  # airmass keyword


    # source extractor settings
    'source_minarea': 12,  # default sextractor source minimum N_pixels
    'source_snr': 3,  # default sextractor source snr for registration
    'aprad_default': 5,  # default aperture radius in px
    'aprad_range': [2, 10],  # [minimum, maximum] aperture radius (px)
    'sex-config-file': rootpath+'/setup/lowell31.sex',
    'mask_file': {},
    #                        mask files as a function of x,y binning

    # registration settings (Scamp)
    'scamp-config-file': rootpath+'/setup/lowell31.scamp',
    'reg_max_mag': 19,
    'reg_search_radius': 0.5,  # deg
    'source_tolerance': 'high',

    # swarp settings
    'copy_keywords': ('TELESCOP,INSTRUME,FILTER1,FILTER2,EXPTIME,OBJECT,' +
                      'DATE-OBS,UT,TELRA,TELDEC,SCALE,AIRMASS,' +
                      'TEL_KEYW'),
    #                         keywords to be copied in image
    #                         combination using swarp
    'swarp-config-file': rootpath+'/setup/lowell31.swarp',

    # default catalog settings
    'astrometry_catalogs': ['GAIA'],
    'photometry_catalogs': ['PANSTARRS', 'SDSS-R9', 'APASS9', '2MASS']
}


# Lowell42, NASA42
lowell42_param = {
    'telescope_instrument': 'Lowell42/NASA42',  # telescope/instrument name
    'telescope_keyword': 'LOWELL42',      # telescope/instrument keyword
    'observatory_code': '688',         # MPC observatory code
    'secpix': (0.327, 0.327),  # pixel size (arcsec)
    # before binning
    'ext_coeff': 0.05,          # typical extinction coefficient


    # image orientation preferences
    'flipx': True,
    'flipy': False,
    'rotate': 90,

    # instrument-specific FITS header keywords
    'binning': ('CCDSUM#blank1', 'CCDSUM#blank2'),
    # binning in x/y, '_blankN' denotes that both axes
    # are listed in one keyword, sep. by blanks
    'extent': ('NAXIS1', 'NAXIS2'),   # N_pixels in x/y
    'ra': 'TELRA',  # telescope pointing, RA
    'dec': 'TELDEC',  # telescope pointin, Dec
    'radec_separator': ':',   # RA/Dec hms separator, use 'XXX'
    # if already in degrees
    'date_keyword': 'DATE-OBS|UTC-OBS',  # obs date/time
    # keyword; use
    # 'date|time' if
    # separate
    'obsmidtime_jd': 'MIDTIMJD',  # obs midtime jd keyword
    # (usually provided by
                                         # pp_prepare
    'object': 'OBJECT',  # object name keyword
    'filter': 'FILTNAME',  # filter keyword
    'filter_translations': {'V': 'V', 'I': 'I', 'VR': None,
                            'R': 'R', 'clear': None, 'CN': None,
                            'open': None, 'Open': None},
    # filtername translation dictionary
    'exptime': 'EXPTIME',  # exposure time keyword (s)
    'airmass': 'AIRMASS',  # airmass keyword


    # source extractor settings
    'source_minarea': 12,  # default sextractor source minimum N_pixels
    'source_snr': 3,  # default sextractor source snr for registration
    'aprad_default': 5,  # default aperture radius in px
    'aprad_range': [2, 10],  # [minimum, maximum] aperture radius (px)
    'sex-config-file': rootpath+'/setup/lowell42.sex',
    'mask_file': {},
    #                        mask files as a function of x,y binning

    # registration settings (Scamp)
    'scamp-config-file': rootpath+'/setup/lowell42.scamp',
    'reg_max_mag': 19,
    'reg_search_radius': 0.5,  # deg
    'source_tolerance': 'high',

    # swarp settings
    'copy_keywords': ('TELESCOP,INSTRUME,CCDSUM,FILTNAME,EXPTIME,' +
                      'OBJECT,' +
                      'DATE-OBS,UTC-OBS,TELRA,TELDEC,PIXSCAL,AIRMASS,' +
                      'TEL_KEYW'),
    #                         keywords to be copied in image
    #                         combination using swarp
    'swarp-config-file': rootpath+'/setup/lowell42.swarp',

    # default catalog settings
    'astrometry_catalogs': ['GAIA'],
    'photometry_catalogs': ['PANSTARRS', 'SDSS-R9', 'APASS9', '2MASS']
}

# Lowell42, SITE
lowell42site_param = {
    'telescope_instrument': 'Lowell42/SITE',  # telescope/instrument name
    'telescope_keyword': 'LOWELL42SITE',      # telescope/instrument keyword
    'observatory_code': '688',         # MPC observatory code
    'secpix': (0.6, 0.6),  # pixel size (arcsec)
    # before binning
    'ext_coeff': 0.05,          # typical extinction coefficient


    # image orientation preferences
    'flipx': True,
    'flipy': True,
    'rotate': 0,

    # instrument-specific FITS header keywords
    'binning': ('CCDSUM#blank1', 'CCDSUM#blank2'),
    # binning in x/y, '_blankN' denotes that both axes
    # are listed in one keyword, sep. by blanks
    'extent': ('NAXIS1', 'NAXIS2'),   # N_pixels in x/y
    'ra': 'RA',  # telescope pointing, RA
    'dec': 'DEC',  # telescope pointin, Dec
    'radec_separator': ':',   # RA/Dec hms separator, use 'XXX'
    # if already in degrees
    'date_keyword': 'DATE-OBS|UT',  # obs date/time
    # keyword; use
    # 'date|time' if
    # separate
    'obsmidtime_jd': 'MIDTIMJD',  # obs midtime jd keyword
    # (usually provided by
    # pp_prepare
    'object': 'OBJECT',  # object name keyword
    'filter': 'FILTNAME',  # filter keyword
    'filter_translations': {'R': 'R', 'I': 'I', 'V': 'V'},
    # filtername translation dictionary
    'exptime': 'EXPTIME',  # exposure time keyword (s)
    'airmass': 'AIRMASS',  # airmass keyword


    # source extractor settings
    'source_minarea': 12,  # default sextractor source minimum N_pixels
    'source_snr': 3,  # default sextractor source snr for registration
    'aprad_default': 5,  # default aperture radius in px
    'aprad_range': [2, 10],  # [minimum, maximum] aperture radius (px)
    'sex-config-file': rootpath+'/setup/lowell42.sex',
    'mask_file': {},
    #                        mask files as a function of x,y binning

    # registration settings (Scamp)
    'scamp-config-file': rootpath+'/setup/lowell42.scamp',
    'reg_max_mag': 19,
    'reg_search_radius': 0.5,  # deg
    'source_tolerance': 'high',

    # swarp settings
    'copy_keywords': ('TELESCOP,INSTRUME,CCDSUM,FILTNAME,EXPTIME,' +
                      'OBJECT,' +
                      'DATE-OBS,UT,RA,DEC,PIXSCAL,AIRMASS,' +
                      'TEL_KEYW'),
    #                         keywords to be copied in image
    #                         combination using swarp
    'swarp-config-file': rootpath+'/setup/lowell42.swarp',

    # default catalog settings
    'astrometry_catalogs': ['GAIA'],
    'photometry_catalogs': ['PANSTARRS', 'SDSS-R9', 'APASS9', '2MASS']
}


# Lowell72 (Perkins), PRISM
lowell72_param = {
    'telescope_instrument': 'Lowell72/PRISM',  # telescope/instrument name
    'telescope_keyword': 'LOWELL72',      # telescope/instrument keyword
    'observatory_code': '688',         # MPC observatory code
    'secpix': (0.39, 0.39),  # pixel size (arcsec)
    # before binning
    'ext_coeff': 0.05,          # typical extinction coefficient


    # image orientation preferences
    'flipx': True,
    'flipy': False,
    'rotate': 0,

    # instrument-specific FITS header keywords
    'binning': ('CCDSUM#blank1', 'CCDSUM#blank2'),
    # binning in x/y, '_blankN' denotes that both axes
    # are listed in one keyword, sep. by blanks
    'extent': ('NAXIS1', 'NAXIS2'),   # N_pixels in x/y
    'ra': 'TELRA',  # telescope pointing, RA
    'dec': 'TELDEC',  # telescope pointin, Dec
    'radec_separator': ':',   # RA/Dec hms separator, use 'XXX'
    # if already in degrees
    'date_keyword': 'DATE-OBS',  # obs date/time
    # keyword; use
    # 'date|time' if
    # separate
    'obsmidtime_jd': 'MIDTIMJD',  # obs midtime jd keyword
    # (usually provided by
    # pp_prepare
    'object': 'OBJECT',  # object name keyword
    'filter': 'FILTNME3',  # filter keyword
    'filter_translations': {'B': 'B', 'V': 'V', 'I': 'I', 'R': 'R', 'VR': None},
    # filtername translation dictionary
    'exptime': 'EXPTIME',  # exposure time keyword (s)
    'airmass': 'AIRMASS',  # airmass keyword


    # source extractor settings
    'source_minarea': 5,  # default sextractor source minimum N_pixels
    'source_snr': 3,  # default sextractor source snr for registration
    'aprad_default': 2,  # default aperture radius in px
    'aprad_range': [1, 7],  # [minimum, maximum] aperture radius (px)
    'sex-config-file': rootpath+'/setup/lowell72.sex',
    'mask_file': {},
    #                        mask files as a function of x,y binning

    # registration settings (Scamp)
    'scamp-config-file': rootpath+'/setup/lowell72.scamp',
    'reg_max_mag': 19,
    'reg_search_radius': 0.5,  # deg
    'source_tolerance': 'high',

    # swarp settings
    'copy_keywords': ('TELESCOP,INSTRUME,FILTNME3,' +
                      'EXPTIME,OBJECT,' +
                      'DATE-OBS,TELRA,TELDEC,PIXSCAL,AIRMASS,' +
                      'TEL_KEYW'),
    #                         keywords to be copied in image
    #                         combination using swarp
    'swarp-config-file': rootpath+'/setup/lowell72.swarp',

    # default catalog settings
    'astrometry_catalogs': ['GAIA'],
    'photometry_catalogs': ['PANSTARRS', 'SDSS-R9', 'APASS9', '2MASS']
}

# CTIO 0.9m, CFCCD
ctio09_param = {
    'telescope_instrument': 'CTIO09/CFCCD',  # telescope/instrument name
    'telescope_keyword': 'CTIO09',      # telescope/instrument keyword
    'observatory_code': '807',         # MPC observatory code
    'secpix': (0.396, 0.396),  # pixel size (arcsec)
    # before binning
    'ext_coeff': 0.05,          # typical extinction coefficient


    # image orientation preferences
    'flipx': False,
    'flipy': False,
    'rotate': 180,

    # instrument-specific FITS header keywords
    'binning': ('CCDSUM#blank1', 'CCDSUM#blank2'),
    # binning in x/y
    'extent': ('NAXIS1', 'NAXIS2'),   # N_pixels in x/y
    'ra': 'RA',  # telescope pointing, RA
    'dec': 'DEC',  # telescope pointin, Dec
    'radec_separator': ':',   # RA/Dec hms separator, use 'XXX'
    # if already in degrees
    'date_keyword': 'DATE-OBS',  # obs date/time
    # keyword; use
    # 'date|time' if
    # separate
    'obsmidtime_jd': 'MIDTIMJD',  # obs midtime jd keyword
    # (usually provided by
    # pp_prepare
    'object': 'OBJECT',  # object name keyword
    'filter': 'FILTERS',  # filter keyword
    'filter_translations': {'dia v': 'V', 'dia ov': 'V', 'dia i': 'I',
                              'dia r': 'R'},
    # filtername translation dictionary
    'exptime': 'EXPTIME',  # exposure time keyword (s)
    'airmass': 'AIRMASS',  # airmass keyword


    # source extractor settings
    'source_minarea': 15,  # default sextractor source minimum N_pixels
    'source_snr': 3,  # default sextractor source snr for registration
    'aprad_default': 5,  # default aperture radius in px
    'aprad_range': [2, 10],  # [minimum, maximum] aperture radius (px)
    'sex-config-file': rootpath+'/setup/ctio09.sex',
    'mask_file': {},
    #                        mask files as a function of x,y binning

    # registration settings (Scamp)
    'scamp-config-file': rootpath+'/setup/ctio09.scamp',
    'reg_max_mag': 19,
    'reg_search_radius': 0.5,  # deg
    'source_tolerance': 'high',

    # swarp settings
    'copy_keywords': ('TELESCOP,INSTRUME,FILTERS,EXPTIME,OBJECT,' +
                      'DATE-OBS,RA,DEC,CCDSUM,AIRMASS,' +
                      'TEL_KEYW'),
    #                         keywords to be copied in image
    #                         combination using swarp
    'swarp-config-file': rootpath+'/setup/ctio09.swarp',

    # default catalog settings
    'astrometry_catalogs': ['GAIA'],
    'photometry_catalogs': ['PANSTARRS', 'SDSS-R9', 'APASS9', '2MASS']
}


# CTIO 1.0m, Y4KCAM
ctio10_param = {
    'telescope_instrument': 'CTIO10/Y4KCAM',  # telescope/instrument name
    'telescope_keyword': 'CTIO10',      # telescope/instrument keyword
    'observatory_code': '807',         # MPC observatory code
    'secpix': (0.289, 0.289),  # pixel size (arcsec)
    # before binning
    'ext_coeff': 0.05,          # typical extinction coefficient


    # image orientation preferences
    'flipx': True,
    'flipy': False,
    'rotate': 180,

    # instrument-specific FITS header keywords
    'binning': ('CCDSUM#blank1', 'CCDSUM#blank2'),
    # binning in x/y
    'extent': ('NAXIS1', 'NAXIS2'),   # N_pixels in x/y
    'ra': 'RA',  # telescope pointing, RA
    'dec': 'DEC',  # telescope pointin, Dec
    'radec_separator': ':',   # RA/Dec hms separator, use 'XXX'
    # if already in degrees
    'date_keyword': 'DATE-OBS|TIME-OBS',  # obs date/time
    # keyword; use
    # 'date|time' if
    # separate
    'obsmidtime_jd': 'MIDTIMJD',  # obs midtime jd keyword
    # (usually provided by
    # pp_prepare
    'object': 'OBJECT',  # object name keyword
    'filter': 'FILTERID',  # filter keyword
    'filter_translations': {'V': 'V', 'I': 'I'},
    # filtername translation dictionary
    'exptime': 'EXPTIME',  # exposure time keyword (s)
    'airmass': 'AIRMASS',  # airmass keyword


    # source extractor settings
    'source_minarea': 12,  # default sextractor source minimum N_pixels
    'source_snr': 3,  # default sextractor source snr for registration
    'aprad_default': 5,  # default aperture radius in px
    'aprad_range': [2, 10],  # [minimum, maximum] aperture radius (px)
    'sex-config-file': rootpath+'/setup/ctio10.sex',
    'mask_file': {},
    #                        mask files as a function of x,y binning

    # registration settings (Scamp)
    'scamp-config-file': rootpath+'/setup/ctio10.scamp',
    'reg_max_mag': 19,
    'reg_search_radius': 0.5,  # deg
    'source_tolerance': 'high',

    # swarp settings
    'copy_keywords': ('TELESCOP,INSTRUME,FILTER,EXPTIME,OBJECT,' +
                      'DATE-OBS,TIME-OBS, RA,DEC,CCDSUM,AIRMASS,' +
                      'TEL_KEYW'),
    #                         keywords to be copied in image
    #                         combination using swarp
    'swarp-config-file': rootpath+'/setup/ctio10.swarp',

    # default catalog settings
    'astrometry_catalogs': ['GAIA'],
    'photometry_catalogs': ['PANSTARRS', 'SDSS-R9', 'APASS9', '2MASS']
}


# CTIO 1.3m, ANDICAM (CCD)
ctio13ccd_param = {
    'telescope_instrument': 'CTIO/ANDICAM_CCD',  # telescope/instrument name
    'telescope_keyword': 'CTIO13CCD',        # telescope/instrument keyword
    'observatory_code': '807',         # MPC observatory code
    'secpix': (0.185, 0.185),  # pixel size (arcsec)
    # before binning
    'ext_coeff': 0.05,          # typical extinction coefficient


    # image orientation preferences
    'flipx': True,
    'flipy': False,
    'rotate': 0,

    # instrument-specific FITS header keywords
    'binning': ('CCDXBIN', 'CCDYBIN'),  # binning in x/y
    'extent': ('NAXIS1', 'NAXIS2'),   # N_pixels in x/y
    'ra': 'RA',  # telescope pointing, RA
    'dec': 'DEC',  # telescope pointin, Dec
    'radec_separator': ':',   # RA/Dec hms separator, use 'XXX'
    # if already in degrees
    'date_keyword': 'DATE-OBS|TIME-OBS',  # obs date/time
    # keyword; use
    # 'date|time' if
    # separate
    'obsmidtime_jd': 'MIDTIMJD',  # obs midtime jd keyword
    # (usually provided by
    # pp_prepare
    'object': 'OBJECT',  # object name keyword
    'filter': 'CCDFLTID',  # filter keyword
    'filter_translations': {'V': 'V', 'R': 'R', 'B': 'B'},
    # filtername translation dictionary
    'exptime': 'EXPTIME',  # exposure time keyword (s)
    'airmass': 'SECZ',  # airmass keyword


    # source extractor settings
    'source_minarea': 15,  # default sextractor source minimum N_pixels
    'source_snr': 3,  # default sextractor source snr for registration
    'aprad_default': 4,  # default aperture radius in px
    'aprad_range': [2, 10],  # [minimum, maximum] aperture radius (px)
    'sex-config-file': rootpath+'/setup/andicam.sex',
    'mask_file': {'2,2': rootpath+'/setup/mask_andicam_2x2.fits'},
    #                        mask files as a function of x,y binning

    # registration settings (Scamp)
    'scamp-config-file': rootpath+'/setup/andicam.scamp',
    'reg_max_mag': 19,
    'reg_search_radius': 0.5,  # deg
    'source_tolerance': 'high',

    # swarp settings
    'copy_keywords': ('OBSERVAT,INSTRUME,CCDFLTID,EXPTIME,OBJECT,' +
                      'DATE-OBS,TIME-OBS,RA,DEC,SECPIX,SECZ,' +
                      'TEL_KEYW'),
    #                        keywords to be copied in image
    #                        combination using swarp
    'swarp-config-file': rootpath+'/setup/andicam.swarp',

    # default catalog settings
    'astrometry_catalogs': ['GAIA'],
    'photometry_catalogs': ['PANSTARRS', 'SDSS-R9', 'APASS9', '2MASS']
}


# UH 88inch, SNIFS (imaging mode)
uh88snifs_param = {
    'telescope_instrument': 'UH88/SNIFS',  # telescope/instrument name
    'telescope_keyword': 'UH88SNIFS',        # telescope/instrument keyword
    'observatory_code': '568',         # MPC observatory code
    'secpix': (0.1365, 0.1365),  # pixel size (arcsec)
    # before binning
    'ext_coeff': 0.05,          # typical extinction coefficient


    # image orientation preferences
    'flipx': True,
    'flipy': True,
    'rotate': 0,

    # instrument-specific FITS header keywords
    'binning': ('CCDBIN1', 'CCDBIN2'),  # binning in x/y
    'extent': ('NAXIS1', 'NAXIS2'),   # N_pixels in x/y
    'ra': 'RA',  # telescope pointing, RA
    'dec': 'DEC',  # telescope pointin, Dec
    'radec_separator': ':',   # RA/Dec hms separator, use 'XXX'
    # if already in degrees
    'date_keyword': 'DATE-OBS',  # obs date/time
    # keyword; use
    # 'date|time' if
    # separate
    'obsmidtime_jd': 'MIDTIMJD',  # obs midtime jd keyword
    # (usually provided by
    # pp_prepare
    'object': 'OBJECT',  # object name keyword
    'filter': 'FILTER',  # filter keyword
    'filter_translations': {'SDSS u': 'u', 'SDSS g': 'g', 'SDSS r': 'r',
                              'SDSS i': 'i', 'SDSS z': 'z', 'Bessell B': 'B',
                              'Bessell V': 'V', 'Bessell R': 'R',
                              'Bessell I': 'I'},
    # filtername translation dictionary
    'exptime': 'EXPTIME',  # exposure time keyword (s)
    'airmass': 'AIRMASS',  # airmass keyword


    # source extractor settings
    'source_minarea': 12,  # default sextractor source minimum N_pixels
    'source_snr': 3,  # default sextractor source snr for registration
    'aprad_default': 3,  # default aperture radius in px
    'aprad_range': [2, 10],  # [minimum, maximum] aperture radius (px)
    'sex-config-file': rootpath+'/setup/uh88snifs.sex',
    'mask_file': {'2,2': rootpath+'/setup/mask_snifs_2x2.fits'},
    #                        mask files as a function of x,y binning

    # registration settings (Scamp)
    'scamp-config-file': rootpath+'/setup/uh88snifs.scamp',
    'source_tolerance': 'high',

    # swarp settings
    'copy_keywords': ('OBSERVAT,INSTRUME,FILTER,EXPTIME,OBJECT,' +
                      'DATE-OBS,RA,DEC,SECPIX,AIRMASS,' +
                      'TEL_KEYW'),
    #                        keywords to be copied in image
    #                        combination using swarp
    'swarp-config-file': rootpath+'/setup/uh88snifs.swarp',
    'reg_max_mag': 19,
    'reg_search_radius': 0.5,  # deg

    # default catalog settings
    'astrometry_catalogs': ['GAIA'],
    'photometry_catalogs': ['PANSTARRS', 'SDSS-R9', 'APASS9', '2MASS']
}

# WIYN 0.9m, Half Degree Imager (HDI)
wiyn09hdi_param = {
    'telescope_instrument': 'WIYN09/HDI',  # telescope/instrument name
    'telescope_keyword': 'WIYN09HDI',  # telescope/instrument keyword
    'observatory_code': '695',         # MPC observatory code
    'secpix': (0.43, 0.43),  # pixel size (arcsec)
    # before binning
    'ext_coeff': 0.05,          # typical extinction coefficient


    # image orientation preferences
    'flipx': False,
    'flipy': False,
    'rotate': 0,

    # instrument-specific FITS header keywords
    'binning': ('CCDBIN1', 'CCDBIN2'),  # binning in x/y
    'extent': ('NAXIS1', 'NAXIS2'),   # N_pixels in x/y
    'ra': 'RASTRNG',  # telescope pointing, RA
    'dec': 'DECSTRNG',  # telescope pointin, Dec
    'radec_separator': ':',   # RA/Dec hms separator, use 'XXX'
    # if already in degrees
    'date_keyword': 'DATE-OBS',  # obs date/time
    # keyword; use
    # 'date|time' if
    # separate
    'obsmidtime_jd': 'MIDTIMJD',  # obs midtime jd keyword
    # (usually provided by
    # pp_prepare
    'object': 'OBJECT',  # object name keyword
    'filter': 'FILTER1',  # filter keyword
    'filter_translations': {'u': 'u', 'g': 'g', 'r': 'r',
                              'i': 'i', 'z': 'z'},
    # filtername translation dictionary
    'exptime': 'EXPTIME',  # exposure time keyword (s)
    'airmass': 'AIRMASS',  # airmass keyword


    # source extractor settings
    'source_minarea': 9,  # default sextractor source minimum N_pixels
    'source_snr': 3,  # default sextractor source snr for registration
    'aprad_default': 3,  # default aperture radius in px
    'aprad_range': [2, 8],  # [minimum, maximum] aperture radius (px)
    'sex-config-file': rootpath+'/setup/wiyn09hdi.sex',
    'mask_file': {},
    #                        mask files as a function of x,y binning

    # registration settings (Scamp)
    'scamp-config-file': rootpath+'/setup/wiyn09hdi.scamp',
    'reg_max_mag': 19,
    'reg_search_radius': 0.5,  # deg
    'source_tolerance': 'high',

    # swarp settings
    'copy_keywords': ('OBSERVAT,INSTRUME,FILTER1,EXPTIME,OBJECT,' +
                      'DATE-OBS,RASTRNG,DECSTRNG,SECPIX,AIRMASS,' +
                      'TEL_KEYW'),
    #                        keywords to be copied in image
    #                        combination using swarp
    'swarp-config-file': rootpath+'/setup/wiyn09hdi.swarp',

    # default catalog settings
    'astrometry_catalogs': ['GAIA'],
    'photometry_catalogs': ['PANSTARRS', 'SDSS-R9', 'APASS9', '2MASS']
}


# Generic telescope (e.g., amateur telescope)
generic_param = {
    'telescope_instrument': 'Generic',  # telescope/instrument name
    'telescope_keyword': 'GENERIC',     # telescope/instrument keyword
    'observatory_code': '500',         # MPC observatory code
    'secpix': (None, None),  # pixel size (arcsec)
    # before binning
    'ext_coeff': 0.05,          # typical extinction coefficient


    # image orientation preferences
    'flipx': False,
    'flipy': False,
    'rotate': 0,

    # instrument-specific FITS header keywords
    # in this GENERIC setup, all keywords are suggested
    # and will be checked in pp_prepare
    'binning': ('BINX', 'BINY'),  # binning in x/y
    'extent': ('NAXIS1', 'NAXIS2'),   # N_pixels in x/y
    'ra': 'OBJCTRA',  # telescope pointing, RA
    'dec': 'OBJCTDEC',  # telescope pointin, Dec
    'radec_separator': ' ',   # RA/Dec hms separator, use 'XXX'
    # if already in degrees
    'date_keyword': 'DATE-OBS',  # obs date/time
    # keyword; use
    # 'date|time' if
    # separate
    'obsmidtime_jd': 'MIDTIMJD',  # obs midtime jd keyword
    # (usually provided by
    # pp_prepare
    'object': 'OBJECT',  # object name keyword
    'filter': 'FILTER',  # filter keyword
    'filter_translations': {'V': 'V', 'R': 'R', 'clear': None, '': None},
    # filtername translation dictionary
    'exptime': 'EXPTIME',  # exposure time keyword (s)
    'airmass': 'AIRMASS',  # airmass keyword


    # source extractor settings
    'source_minarea': 8,  # default sextractor source minimum N_pixels
    'source_snr': 3,  # default sextractor source snr for registration
    'aprad_default': 3,  # default aperture radius in px
    'aprad_range': [2, 10],  # [minimum, maximum] aperture radius (px)
    'sex-config-file': rootpath+'/setup/generic.sex',
    'mask_file': {},  # '2,2' : rootpath+'/setup/mask_snifs_2x2.fits'},
    #                        mask files as a function of x,y binning

    # registration settings (Scamp)
    'scamp-config-file': rootpath+'/setup/generic.scamp',
    'reg_max_mag': 19,
    'reg_search_radius': 0.5,  # deg
    'source_tolerance': 'high',

    # swarp settings
    'copy_keywords': ('OBSERVAT,INSTRUME,EXPTIME,OBJECT,' +
                      'DATE-OBS,TEL_KEYW'),
    #                        keywords to be copied in image
    #                        combination using swarp
    'swarp-config-file': rootpath+'/setup/generic.swarp',

    # default catalog settings
    'astrometry_catalogs': ['GAIA'],
    'photometry_catalogs': ['PANSTARRS', 'SDSS-R9', 'APASS9', '2MASS']
}

# SPM 1.3m, RATIR
ratir_param = {
    'telescope_instrument': 'RATIR',  # telescope/instrument name
    'telescope_keyword': 'RATIR',        # telescope/instrument keyword
    'observatory_code': '679',         # MPC observatory code
    'secpix': (0.15, 0.15),  # pixel size (arcsec)
    # before binning
    'ext_coeff': 0.05,          # typical extinction coefficient


    # image orientation preferences
    'flipx': True,
    'flipy': False,
    'rotate': 0,

    # instrument-specific FITS header keywords
    'binning': ('SC#CH#DTBN', 'SC#CH#DTBN'),  # binning in x/y
    # _CH_ gets replaced with Channel number
    'extent': ('NAXIS1', 'NAXIS2'),   # N_pixels in x/y
    'ra': 'STRSTRA',  # telescope pointing, RA
    'dec': 'STRSTDE',  # telescope pointin, Dec
    'radec_separator': 'XXX',   # RA/Dec hms separator, use 'XXX'
    # if already in degrees
    'date_keyword': 'SSHT',  # obs date/time
    # keyword; use
    # 'date|time' if
    # separate
    'obsmidtime_jd': 'MIDTIMJD',  # obs midtime jd keyword
    # (usually provided by
    # pp_prepare
    'object': 'OBJECT',  # object name keyword
    'filter': 'FILTER',  # filter keyword
    'filter_translations': {'g': 'g', 'r': 'r', 'i': 'i', 'z': 'z',
                            'J': 'J', 'H': 'H'},
    # filtername translation dictionary
    'exptime': 'EXPTIME',  # exposure time keyword (s)
    'airmass': 'STROBAM',  # airmass keyword


    # source extractor settings
    'source_minarea': 18,  # default sextractor source minimum N_pixels
    'source_snr': 3,  # default sextractor source snr for registration
    'aprad_default': 4,  # default aperture radius in px
    'aprad_range': [2, 10],  # [minimum, maximum] aperture radius (px)
    'sex-config-file': rootpath+'/setup/ratir.sex',
    'mask_file': {},
    #                        mask files as a function of x,y binning

    # registration settings (Scamp)
    'scamp-config-file': rootpath+'/setup/ratir.scamp',
    'reg_max_mag': 19,
    'reg_search_radius': 0.5,  # deg
    'source_tolerance': 'high',

    # swarp settings
    'copy_keywords': ('TELESCOP,INSTRUME,FILTER,EXPTIME,OBJECT' +
                      'SSHT,STRSTRA,STRSTDE,SECPIX,STROBAM,' +
                      'TEL_KEYW'),
    #                        keywords to be copied in image
    #                        combination using swarp
    'swarp-config-file': rootpath+'/setup/ratir.swarp',

    # default catalog settings
    'astrometry_catalogs': ['GAIA'],
    'photometry_catalogs': ['PANSTARRS', 'SDSS-R9', 'APASS9', '2MASS']
}

sl40in_param = {
    'telescope_instrument': 'Sutherland 40inch/SHOC',  # telescope/instrument name
    'telescope_keyword': 'SL40IN',  # telescope/instrument keyword
    'observatory_code': 'K94',  # MPC observatory code
    'secpix': (0.167, 0.167),  # pixel size (arcsec) before binning

    # image orientation preferences
    'flipx': False,
    'flipy': False,
    'rotate': 0,

    # instrument-specific FITS header keywords
    'binning': ('HBIN', 'VBIN'),  # binning in x/y
    'extent': ('NAXIS1', 'NAXIS2'),  # N_pixels in x/y
    'ra': 'TELRA',  # telescope pointing, RA
    'dec': 'TELDEC',  # telescope pointin, Dec
    'radec_separator': ':',  # RA/Dec hms separator, use 'XXX'
    # if already in degrees
    'date_keyword': 'FRAME',  # obs date/time
    # keyword; use
    # 'date|time' if
    # separate
    'obsmidtime_jd': 'MJD-OBS',  # obs midtime jd keyword
    # (usually provided by
    # pp_prepare
    'object': 'OBJECT',  # object name keyword
    # 'filter': 'FILTERA',  # filter keyword
    # 'filter_translations': {'V - Green': 'V','R - Red': 'R','I - Infrared': 'I'},
    'filter': 'FILTERB',  # filter keyword
    'filter_translations': {'u\'': 'u', 'g\'': 'g', 'r\'': 'r', 'i\'': 'i', 'z\'': 'z'},
    # filtername translation dictionary
    'exptime': 'EXPOSURE',  # exposure time keyword (s)
    'airmass': 'AIRMASS',  # airmass keyword

    # source extractor settings
    'source_minarea': 12,  # default sextractor source minimum N_pixels
    'source_snr': 3,  # default sextractor source snr for registration
    'aprad_default': 5,  # default aperture radius in px
    'aprad_range': [2, 10],  # [minimum, maximum] aperture radius (px)
    'sex-config-file': rootpath + '/setup/sl40in.sex',
    'mask_file': {},
    #                        mask files as a function of x,y binning

    # scamp settings
    'scamp-config-file': rootpath + '/setup/sl40in.scamp',
    'reg_max_mag': 19,
    'reg_search_radius': 0.5,  # deg
    'source_tolerance': 'high',

    # default catalog settings
    'astrometry_catalogs': ['GAIA'],
    'photometry_catalogs': ['PANSTARRS', 'SkyMapper', 'SDSS-R9', 'APASS9', '2MASS']
}


# SOAR, Goodman [old] (imager)
# running Goodman data requires the removal of header keywords
# PARAM0, PARAM61, PARAM62, PARAM63 (degree symbol is non-ASCII)
soargoodmanold_param = {
    'telescope_instrument': 'SOAR/GOODMANOLD',  # telescope/instrument name
    'telescope_keyword': 'SOARGOODMANOLD',  # telescope/instrument keyword
    'observatory_code': 'I33',         # MPC observatory code
    'secpix': (0.15, 0.15),  # pixel size (arcsec)
    # before binning
    'ext_coeff': 0.05,          # typical extinction coefficient


    # image orientation preferences
    'flipx': True,
    'flipy': True,
    'rotate': 0,

    # instrument-specific FITS header keywords
    'binning': ('PARAM18', 'PARAM22'),  # binning in x/y
    'extent': ('NAXIS1', 'NAXIS2'),   # N_pixels in x/y
    'ra': 'RA',  # telescope pointing, RA
    'dec': 'DEC',  # telescope pointin, Dec
    'radec_separator': ':',   # RA/Dec hms separator, use 'XXX'
    # if already in degrees
    'date_keyword': 'DATE-OBS',  # obs date/time
    # keyword; use
    # 'date|time' if
    # separate
    'obsmidtime_jd': 'MIDTIMJD',  # obs midtime jd keyword
    # (usually provided by
    # pp_prepare
    'object': 'OBJECT',  # object name keyword
    'filter': 'FILTER',  # filter keyword
    'filter_translations': {'Rc': 'R', 'R-Bessel': 'R',
                            'V': 'V', 'B': 'B', 'u': 'u',
                              'g-SDSS': 'g', 'r-SDSS': 'r', 'i-SDSS': 'i',
                              'z-SDSS': 'z', 'VR': None},
    # filtername translation dictionary
    'exptime': 'EXPTIME',  # exposure time keyword (s)
    'airmass': 'AIRMASS',  # airmass keyword


    # source extractor settings
    'source_minarea': 15,  # default sextractor source minimum N_pixels
    'source_snr': 3,  # default sextractor source snr for registration
    'aprad_default': 4,  # default aperture radius in px
    'aprad_range': [2, 10],  # [minimum, maximum] aperture radius (px)
    'sex-config-file': rootpath+'/setup/soargoodman.sex',
    'mask_file': {'1,1': rootpath+'/setup/mask_soargoodman_1x1.fits',
                  '2,2': rootpath+'/setup/mask_soargoodman_2x2.fits'},
    #                        mask files as a function of x,y binning

    # registration settings (Scamp)
    'scamp-config-file': rootpath+'/setup/soargoodman.scamp',
    'reg_max_mag': 19,
    'reg_search_radius': 0.5,  # deg
    'source_tolerance': 'high',

    # swarp settings
    'copy_keywords': ('TELESCOP,INSTRUME,FILTER,EXPTIME,OBJECT,' +
                      'DATE-OBS,RA,DEC,SECPIX,AIRMASS,' +
                      'TEL_KEYW'),
    #                        keywords to be copied in image
    #                        combination using swarp
    'swarp-config-file': rootpath+'/setup/soargoodman.swarp',

    # default catalog settings
    'astrometry_catalogs': ['GAIA'],
    'photometry_catalogs': ['PANSTARRS', 'SkyMapper', 'SDSS-R9']
}

# SOAR, Goodman [new] (imager)
# running Goodman data requires the removal of header keywords
# PARAM0, PARAM61, PARAM62, PARAM63 (degree symbol is non-ASCII)
soargoodman_param = {
    'telescope_instrument': 'SOAR/GOODMAN',  # telescope/instrument name
    'telescope_keyword': 'SOARGOODMAN',  # telescope/instrument keyword
    'observatory_code': 'I33',         # MPC observatory code
    'secpix': (0.15, 0.15),  # pixel size (arcsec)
    # before binning
    'ext_coeff': 0.05,          # typical extinction coefficient


    # image orientation preferences
    'flipx': True,
    'flipy': True,
    'rotate': 0,

    # instrument-specific FITS header keywords
    'binning': ('PG5_9', 'PG5_4'),  # binning in x/y
    'extent': ('NAXIS1', 'NAXIS2'),   # N_pixels in x/y
    'ra': 'RA',  # telescope pointing, RA
    'dec': 'DEC',  # telescope pointin, Dec
    'radec_separator': ':',   # RA/Dec hms separator, use 'XXX'
    # if already in degrees
    'date_keyword': 'DATE-OBS',  # obs date/time
    # keyword; use
    # 'date|time' if
    # separate
    'obsmidtime_jd': 'MIDTIMJD',  # obs midtime jd keyword
    # (usually provided by
    # pp_prepare
    'object': 'OBJECT',  # object name keyword
    'filter': 'FILTER',  # filter keyword
    'filter_translations': {'Rc': 'R', 'V': 'V', 'B': 'B', 'u': 'u',
                              'B-Bessel': 'B', 'V-Bessel': 'V',
                              'R-Bessel': 'R', 'I-Bessel': 'I',
                              'g-SDSS': 'g', 'r-SDSS': 'r', 'i-SDSS': 'i',
                              'z-SDSS': 'z', 'VR': None,
                              '<NO FILTER>': None},
    # filtername translation dictionary
    'exptime': 'EXPTIME',  # exposure time keyword (s)
    'airmass': 'AIRMASS',  # airmass keyword


    # source extractor settings
    'source_minarea': 15,  # default sextractor source minimum N_pixels
    'source_snr': 2,  # default sextractor source snr for registration
    'aprad_default': 4,  # default aperture radius in px
    'aprad_range': [2, 10],  # [minimum, maximum] aperture radius (px)
    'sex-config-file': rootpath+'/setup/soargoodman.sex',
    'mask_file': {'1,1': rootpath+'/setup/mask_soargoodman_1x1.fits',
                  '2,2': rootpath+'/setup/mask_soargoodman_2x2.fits'},
    #                        mask files as a function of x,y binning

    # registration settings (Scamp)
    'scamp-config-file': rootpath+'/setup/soargoodman.scamp',
    'reg_max_mag': 21,
    'reg_search_radius': 0.5,  # deg
    'source_tolerance': 'high',

    # swarp settings
    'copy_keywords': ('TELESCOP,INSTRUME,FILTER,EXPTIME,OBJECT,' +
                      'DATE-OBS,RA,DEC,SECPIX,AIRMASS,PG5_9,PG5_4,' +
                      'MIDTIMJD,TEL_KEYW'),
    #                        keywords to be copied in image
    #                        combination using swarp
    'swarp-config-file': rootpath+'/setup/soargoodman.swarp',

    # default catalog settings
    'astrometry_catalogs': ['GAIA'],
    'photometry_catalogs': ['PANSTARRS', 'SkyMapper', 'SDSS-R9']
}


# Observatoire de Haute-Provence, 120cm, CCD
ohp120_param = {
    'telescope_instrument': 'OHP120cm/CCD',  # telescope/instrument name
    'telescope_keyword': 'OHP120',      # telescope/instrument keyword
    'observatory_code': '511',         # MPC observatory code
    'secpix': (0.385, 0.385),  # pixel size (arcsec) before binning

    # image orientation preferences
    'flipx': True,
    'flipy': True,
    'rotate': 0,

    # instrument-specific FITS header keywords
    'binning': ('XBINNING', 'YBINNING'),  # binning in x/y
    'extent': ('NAXIS1', 'NAXIS2'),   # N_pixels in x/y
    'ra': 'RA',  # telescope pointing, RA
    'dec': 'DEC',  # telescope pointing, Dec
    'radec_separator': 'XXX',   # RA/Dec hms separator, use 'XXX'
    # if already in degrees
    'date_keyword': 'DATE-OBS',  # obs date/time
    # keyword; use
    # 'date|time' if
    # separate
    'obsmidtime_jd': 'MIDTIMJD',  # obs midtime jd keyword
    # (usually provided by
    # pp_prepare
    'object': 'OBJECT',  # object name keyword
    'filter': 'FILTER',  # filter keyword
    'filter_translations': {'R_Cousins': 'R', 'V_Cousins': 'V',
                            'B_Cousins': 'B', 'H-alpha': None,
                            'i_Gunn': 'i'},
    # filtername translation dictionary

    'exptime': 'EXPTIME',  # exposure time keyword (s)
    'airmass': 'AIRMASS',  # airmass keyword

    # source extractor settings
    'source_minarea': 15,  # default sextractor source minimum N_pixels
    'source_snr': 3,  # default sextractor source snr for registration
    'aprad_default': 8,  # default aperture radius in px
    'aprad_range': [2, 15],  # [minimum, maximum] aperture radius (px)
    'sex-config-file': rootpath+'/setup/ohp120.sex',
    'mask_file': {},
    #                        mask files as a function of x,y binning

    # registration settings (Scamp)
    'scamp-config-file': rootpath+'/setup/ohp120.scamp',
    'reg_max_mag': 19,
    'reg_search_radius': 0.5,  # deg
    'source_tolerance': 'high',

    # default catalog settings
    'astrometry_catalogs': ['GAIA'],
    'photometry_catalogs': ['PANSTARRS', 'SDSS-R9', 'APASS9', '2MASS']
}


# Telescopio Nazionale Galileo, DOLORES
tngdolores_param = {
    'telescope_instrument': 'TNG/DOLORES',  # telescope/instrument name
    'telescope_keyword': 'TNGDOLORES',      # telescope/instrument keyword
    'observatory_code': 'Z19',         # MPC observatory code
    'secpix': (0.252, 0.252),  # pixel size (arcsec) before binning

    # image orientation preferences
    'flipx': True,
    'flipy': True,
    'rotate': 0,

    # instrument-specific FITS header keywords
    'binning': ('CRDELT1', 'CRDELT2'),  # binning in x/y
    'extent': ('NAXIS1', 'NAXIS2'),   # N_pixels in x/y
    'ra': 'RA',  # telescope pointing, RA
    'dec': 'DEC',  # telescope pointing, Dec
    'radec_separator': 'XXX',   # RA/Dec hms separator, use 'XXX'
    # if already in degrees
    'date_keyword': 'DATE-OBS',  # obs date/time
    # keyword; use
    # 'date|time' if
    # separate
    'obsmidtime_jd': 'MIDTIMJD',  # obs midtime jd keyword
    # (usually provided by
    # pp_prepare
    'object': 'OBJCAT',  # object name keyword
    'filter': 'FLT_ID',  # filter keyword
    'filter_translations': {'B_JOHN_10': 'B', 'V_JOHN_11': 'V',
                            'R_JOHN_12': 'R', 'I_JOHN_13': 'I'},
    # filtername translation dictionary
    'exptime': 'EXPTIME',  # exposure time keyword (s)
    'airmass': 'AIRMASS',  # airmass keyword

    # source extractor settings
    'source_minarea': 15,  # default sextractor source minimum N_pixels
    'source_snr': 3,  # default sextractor source snr for registration
    'aprad_default': 8,  # default aperture radius in px
    'aprad_range': [2, 15],  # [minimum, maximum] aperture radius (px)
    'sex-config-file': rootpath+'/setup/tngdolores.sex',
    'mask_file': {},
    #                        mask files as a function of x,y binning

    # registration settings (Scamp)
    'scamp-config-file': rootpath+'/setup/tngdolores.scamp',
    'reg_max_mag': 17,
    'reg_search_radius': 0.5,  # deg
    'source_tolerance': 'high',

    # default catalog settings
    'astrometry_catalogs': ['GAIA'],
    'photometry_catalogs': ['PANSTARRS', 'SDSS-R9', 'APASS9', '2MASS']
}

# KPNO 4m Mayall, MOSAIC-1, 1.1 and 3
kpno4mos1_param = {
    'telescope_instrument': 'KPNO4m/MOSAIC',  # telescope/instrument name
    'telescope_keyword': 'KPNO4MOS1',  # telescope/instrument keyword
    'observatory_code': '695',  # MPC observatory code
    'secpix': (0.2666, 0.2666),  # pixel size (arcsec) before binning
    #'secpix': (0.25, 0.25),  # pixel size (arcsec) before binning

    # image orientation preferences
    'flipx': True,
    'flipy': False,
    'rotate': 0,

    # instrument-specific FITS header keywords
    'binning': (1, 1),  # binning in x/y
    'extent': ('NAXIS1', 'NAXIS2'),  # N_pixels in x/y
    'ra': 'RA',  # telescope pointing, RA
    'dec': 'DEC',  # telescope pointin, Dec
    'radec_separator': ':',  # RA/Dec hms separator, use 'XXX'
    # if already in degrees
    'date_keyword': 'DATE-OBS',  # obs date/time
    # keyword; use
    # 'date|time' if
    # separate
    'obsmidtime_jd': 'MJD-OBS',  # obs midtime jd keyword
    # (usually provided by
    # pp_prepare
    'object': 'OBJECT',  # object name keyword
    'filter': 'FILTER',  # filter keyword
    'filter_translations': {'g SDSS k1017': 'g',
                            'r SDSS k1018': 'r',
                            'i SDSS k1019': 'i',
                            'z SDSS c6020': 'z',  # mosaic1.1/3
                            'z SDSS k1020': 'z',  # broken filter
                            'KXs': 'K',
                            'none': None},
    # filtername translation dictionary
    'exptime': 'EXPTIME',  # exposure time keyword (s)
    'airmass': 'AIRMASS',  # airmass keyword

    # source extractor settings
    'source_minarea': 5,  # default sextractor source minimum N_pixels
    'source_snr': 1.5,  # default sextractor snr for registration
    'aprad_default': 5,  # default aperture radius in px
    'aprad_range': [2, 10],  # [minimum, maximum] aperture radius (px)
    'sex-config-file': rootpath + '/setup/kpno4mos1.sex',
    'mask_file': {},
    #                        mask files as a function of x,y binning

    # scamp settings
    'scamp-config-file': rootpath + '/setup/kpno4mos1.scamp',
    'reg_max_mag': 19,
    'reg_search_radius': 0.5,  # deg
    'source_tolerance': 'low',

    # default catalog settings
    'astrometry_catalogs': ['GAIA'],
    'photometry_catalogs': ['PANSTARRS', 'SDSS-R13', 'APASS9', '2MASS']
}

# KPNO 4m Mayall, MOSAIC3
kpno4mos3_param = {
    'telescope_instrument': 'KPNO4m/MOSAIC',  # telescope/instrument name
    'telescope_keyword': 'KPNO4MOS3',  # telescope/instrument keyword
    'observatory_code': '695',  # MPC observatory code
    'secpix': (0.25, 0.25),  # pixel size (arcsec) before binning
    #'secpix': (0.2666, 0.2666),  # pixel size (arcsec) before binning

    # image orientation preferences
    'flipx': True,
    'flipy': False,
    'rotate': 0,

    # instrument-specific FITS header keywords
    'binning': (1, 1),  # binning in x/y
    'extent': ('NAXIS1', 'NAXIS2'),  # N_pixels in x/y
    'ra': 'RA',  # telescope pointing, RA
    'dec': 'DEC',  # telescope pointin, Dec
    'radec_separator': ':',  # RA/Dec hms separator, use 'XXX'
    # if already in degrees
    'date_keyword': 'DATE-OBS',  # obs date/time
    # keyword; use
    # 'date|time' if
    # separate
    'obsmidtime_jd': 'MJD-OBS',  # obs midtime jd keyword
    # (usually provided by
    # pp_prepare
    'object': 'OBJECT',  # object name keyword
    'filter': 'FILTER',  # filter keyword
    'filter_translations': {'g SDSS k1017': 'g',
                            'r SDSS k1018': 'r',
                            'i SDSS k1019': 'i',
                            'z SDSS c6020': 'z',
                            'B Harris k1002': 'B',
                            'KXs': 'K',
                            'none': None},
    # filtername translation dictionary
    'exptime': 'EXPTIME',  # exposure time keyword (s)
    'airmass': 'AIRMASS',  # airmass keyword

    # source extractor settings
    'source_minarea': 9,  # default sextractor source minimum N_pixels
    'source_snr': 3,  # default sextractor snr for registration
    'aprad_default': 5,  # default aperture radius in px
    'aprad_range': [3, 15],  # [minimum, maximum] aperture radius (px)
    'sex-config-file': rootpath + '/setup/kpno4mos1.sex',
    'mask_file': {},
    #                        mask files as a function of x,y binning

    # scamp settings
    'scamp-config-file': rootpath + '/setup/kpno4mos1.scamp',
    'reg_max_mag': 21,
    'reg_search_radius': 0.5,  # deg
    'source_tolerance': 'low',

    # default catalog settings
    'astrometry_catalogs': ['GAIA'],
    'photometry_catalogs': ['PANSTARRS', 'SDSS-R13', 'APASS9', '2MASS']
}

# KPNO 4m Mayall, NEWFIRM
kpno4newf_param = {
    'telescope_instrument': 'KPNO4m/NEWFIRM',  # telescope/instrument name
    'telescope_keyword': 'KPNO4NEWF',  # telescope/instrument keyword
    'observatory_code': '695',  # MPC observatory code
    'secpix': (0.4, 0.4),  # pixel size (arcsec) before binning
    #'secpix': (0.2666, 0.2666),  # pixel size (arcsec) before binning

    # image orientation preferences
    'flipx': True,
    'flipy': False,
    'rotate': 0,

    # instrument-specific FITS header keywords
    'binning': (1, 1),  # binning in x/y
    'extent': ('NAXIS1', 'NAXIS2'),  # N_pixels in x/y
    'ra': 'RA',  # telescope pointing, RA
    'dec': 'DEC',  # telescope pointin, Dec
    'radec_separator': ':',  # RA/Dec hms separator, use 'XXX'
    # if already in degrees
    'date_keyword': 'DATE-OBS',  # obs date/time
    # keyword; use
    # 'date|time' if
    # separate
    'obsmidtime_jd': 'MJD-OBS',  # obs midtime jd keyword
    # (usually provided by
    # pp_prepare
    'object': 'OBJECT',  # object name keyword
    'filter': 'FILTER',  # filter keyword
    'filter_translations': {'KXs': 'K',
                            'JX': 'J',
                            'none': None},
    # filtername translation dictionary
    'exptime': 'EXPTIME',  # exposure time keyword (s)
    'airmass': 'AIRMASS',  # airmass keyword

    # source extractor settings
    'source_minarea': 5,  # default sextractor source minimum N_pixels
    'source_snr': 1.5,  # default sextractor snr for registration
    'aprad_default': 10,  # default aperture radius in px
    'aprad_range': [5, 20],  # [minimum, maximum] aperture radius (px)
    'sex-config-file': rootpath + '/setup/kpno4mos1.sex',
    'mask_file': {},
    #                        mask files as a function of x,y binning

    # scamp settings
    'scamp-config-file': rootpath + '/setup/kpno4mos1.scamp',
    'reg_max_mag': 19,
    'reg_search_radius': 0.5,  # deg
    'source_tolerance': 'low',

    # default catalog settings
    'astrometry_catalogs': ['GAIA'],
    'photometry_catalogs': ['PANSTARRS', '2MASS']
}

# KMTNET-S
kmtnets_param = {
    'telescope_instrument': 'KMTNET-S',  # telescope/instrument name
    'telescope_keyword': 'KMTNETS',  # telescope/instrument keyword
    'observatory_code': 'K94',  # MPC observatory code
    'secpix': (0.398, 0.398),  # pixel size (arcsec) before binning

    # image orientation preferences
    'flipx': True,
    'flipy': False,
    'rotate': 0,

    # instrument-specific FITS header keywords
    'binning': ('CCDXBIN', 'CCDYBIN'),  # binning in x/y
    'extent': ('NAXIS1', 'NAXIS2'),  # N_pixels in x/y
    # use for crop fields
    # 'ra': 'CRVAL1',  # telescope pointing, RA
    # 'dec': 'CRVAL2',  # telescope pointin, Dec
    # use for single CCDs
    'ra': 'CCD_RA',  # telescope pointing, RA
    'dec': 'CCD_DEC',  # telescope pointin, Dec
    'radec_separator': 'XXX',  # RA/Dec hms separator, use 'XXX'
    # use full CCD mosaic
    # 'ra': 'RA',  # telescope pointing, RA
    # 'dec': 'DEC',  # telescope pointin, Dec
    # 'radec_separator': ':',  # RA/Dec hms separator, use 'XXX'

    # default distortion parameters per CCD
    # using individual CCD centers for CRPIX1/2, CRVAL1/2
    # using 1x1 binning
    'distort': {'functionof': 'CCD_NAME',
                'K': {'PV1_0': -0.000711762135419,
                      'PV1_1': 1.00171981124,
                      'PV1_2': -0.000228317298275,
                      'PV1_4': 0.0160316513101,
                      'PV1_5': -0.0113636730644,
                      'PV1_6': 0.00549290221274,
                      'PV1_7': -0.010384662223,
                      'PV1_8': 0.00081137447258,
                      'PV1_9': -0.0104005033165,
                      'PV1_10': 0.000396116525231,
                      'PV2_0': 0.00319659825814,
                      'PV2_1': 1.00057217492,
                      'PV2_2': 0.0116970617468,
                      'PV2_4': -0.0165165992945,
                      'PV2_5': 0.0108419617955,
                      'PV2_6': -0.00548712635243,
                      'PV2_7': -0.0103126090939,
                      'PV2_8': 0.000686169735533,
                      'PV2_9': -0.0103739930263,
                      'PV2_10': 0.000240139308823},
                'M': {'PV1_0': 0.000460033317474,
                      'PV1_1': 1.00141889978,
                      'PV1_2': -0.000430380594516,
                      'PV1_4': -0.015400655054,
                      'PV1_5': -0.0115995667827,
                      'PV1_6': -0.00518535937805,
                      'PV1_7': -0.0101118044677,
                      'PV1_8': -3.19250493138e-05,
                      'PV1_9': -0.0106737708283,
                      'PV1_10': -0.000431356736006,
                      'PV2_0': 0.00198339122013,
                      'PV2_1': 0.999670425747,
                      'PV2_2': -0.011005193782,
                      'PV2_4': -0.0167779694087,
                      'PV2_5': -0.0106335253045,
                      'PV2_6': -0.00526313446543,
                      'PV2_7': -0.0101955642118,
                      'PV2_8': -0.000255088245494,
                      'PV2_9': -0.0094035107269,
                      'PV2_10': -0.000292075883415},
                'T': {'PV1_0': -0.00127421419519,
                      'PV1_1': 1.00104160823,
                      'PV1_2': -0.000660886473555,
                      'PV1_4': 0.0158990914667,
                      'PV1_5': 0.01169760742,
                      'PV1_6': 0.00543678807381,
                      'PV1_7': -0.0103261215423,
                      'PV1_8': -0.000794914727406,
                      'PV1_9': -0.0103649052751,
                      'PV1_10': -0.000279241301327,
                      'PV2_0': -0.00392674586144,
                      'PV2_1': 0.999343102486,
                      'PV2_2': -0.0111411751205,
                      'PV2_4': 0.017084775899,
                      'PV2_5': 0.010790771213,
                      'PV2_6': 0.00566154555136,
                      'PV2_7': -0.0102149292801,
                      'PV2_8': -0.000623538149787,
                      'PV2_9': -0.0102808588946,
                      'PV2_10': -0.000162027267646},
                'N': {'PV1_0':  0.000594262478073,
                      'PV1_1': 0.998957324393,
                      'PV1_2': 0.00141244617639,
                      'PV1_4': -0.015924297871,
                      'PV1_5': 0.0114088931271,
                      'PV1_6': -0.00544474906971,
                      'PV1_7': -0.010256940745,
                      'PV1_8': 0.000789499342505,
                      'PV1_9': -0.0101626175866,
                      'PV1_10': 0.000179932486564,
                      'PV2_0': -0.00166315601111,
                      'PV2_1': 0.997680853652,
                      'PV2_2': 0.0102233336556,
                      'PV2_4': 0.0166335481995,
                      'PV2_5': -0.0107970324189,
                      'PV2_6': 0.00556273542573,
                      'PV2_7': -0.0103304464752,
                      'PV2_8': 0.00070600868855,
                      'PV2_9': -0.0102590932248,
                      'PV2_10': 0.000205537467251}},


    # if already in degrees
    'date_keyword': 'DATE-OBS',  # obs date/time
    # keyword; use
    # 'date|time' if
    # separate
    'obsmidtime_jd': 'MJD-OBS',  # obs midtime jd keyword
    # (usually provided by
    # pp_prepare
    'object': 'OBJECT',  # object name keyword
    'filter': 'FILTER',  # filter keyword
    'filter_translations': {'V': 'V',
                            'R': 'R',
                            'I': 'I'},
    # filtername translation dictionary
    'exptime': 'EXPTIME',  # exposure time keyword (s)
    'airmass': 'SECZ',  # airmass keyword

    # source extractor settings
    'source_minarea': 10,  # default sextractor source minimum N_pixels
    'source_snr': 20,  # default sextractor source snr for registration
    'aprad_default': 5,  # default aperture radius in px
    'aprad_range': [2, 10],  # [minimum, maximum] aperture radius (px)
    'sex-config-file': rootpath + '/setup/kmtnets.sex',
    #'mask_file': {'1,1' : rootpath+'/setup/mask_kmtnets_1x1.fits'},
    'mask_file': {},
    #                        mask files as a function of x,y binning

    # registration settings (Scamp)
    'scamp-config-file': rootpath + '/setup/kmtnets.scamp',
    'reg_max_mag': 18,
    'reg_search_radius': 0.5,  # deg
    'source_tolerance': 'none',
    'scamp': {'ASTRINSTRU_KEY': 'FILTER,CCD_NAME'},

    # default catalog settings
    'astrometry_catalogs': ['GAIA', 'GAIA'],  # run registration twice
    # due to large field distortions
    'photometry_catalogs': ['PANSTARRS', 'SDSS-R9', 'APASS9', '2MASS'],

    # list of header keywords that should not be removed
    'dont_remove': 'CCD_NAME'
}

# Flagstaff Robotic survey telescopes
frost_param = {
    'telescope_instrument': 'FRoST',  # telescope/instrument name
    'telescope_keyword': 'FROST',      # telescope/instrument keyword
    'observatory_code': 'V04',         # MPC observatory code
    'secpix': (2.81, 2.81),  # pixel size (arcsec)
    # before binning
    'ext_coeff': 0.05,          # typical extinction coefficient


    # image orientation preferences
    'flipx': True,
    'flipy': False,
    'rotate': 0,

    # instrument-specific FITS header keywords
    'binning': (1, 1),  # binning in x/y
    'extent': ('NAXIS1', 'NAXIS2'),   # N_pixels in x/y
    'ra': 'RA',  # telescope pointing, RA
    'dec': 'DEC',  # telescope pointin, Dec
    'radec_separator': 'XXX',   # RA/Dec hms separator, use 'XXX'
    # if already in degrees
    'date_keyword': 'DATE-OBS',  # obs date/time
    # keyword; use
    # 'date|time' if
    # separate
    'obsmidtime_jd': 'MIDTIMJD',  # obs midtime jd keyword
    # (usually provided by
    # pp_prepare
    'object': 'OBJECT',  # object name keyword
    'filter': 'FILTER',  # filter keyword
    'filter_translations': {'clear': 'V', 'Clear': 'V', 'CLEAR': 'V'},
    # filtername translation dictionary
    'exptime': 'EXPTIME',  # exposure time keyword (s)
    'airmass': 'AIRMASS',  # airmass keyword


    # source extractor settings
    'source_minarea': 5,  # default sextractor source minimum N_pixels
    'source_snr': 3,  # default sextractor source snr for registration
    'aprad_default': 3,  # default aperture radius in px
    'aprad_range': [1, 8],  # [minimum, maximum] aperture radius (px)
    'sex-config-file': rootpath+'/setup/frost.sex',
    'mask_file': {},
    #                        mask files as a function of x,y binning

    # registration settings (Scamp)
    'scamp-config-file': rootpath+'/setup/frost.scamp',
    'reg_max_mag': 17,
    'reg_search_radius': 0.5,  # deg
    'source_tolerance': 'high',

    # swarp settings
    'copy_keywords': ('TELESCOP,INSTRUME,FILTER,EXPTIME,OBJECT,' +
                      'DATE-OBS,TIME-OBS,RA,DEC,SECPIX,AIRMASS,' +
                      'TEL_KEYW'),
    #                         keywords to be copied in image
    #                         combination using swarp
    'swarp-config-file': rootpath+'/setup/frost.swarp',

    # default catalog settings
    'astrometry_catalogs': ['GAIA'],
    'photometry_catalogs': ['PANSTARRS', 'SDSS-R9', 'APASS9', '2MASS']
}


# SPM 84cm, Mexman
mexman_param = {
    'telescope_instrument': '0.84cm/MEXMAN',  # telescope/instrument name
    'telescope_keyword': 'MEXMAN',  # telescope/instrument keyword
    'observatory_code': '679',  # MPC observatory code
    'secpix': (0.22, 0.22),  # pixel size (arcsec) before binning


    # image orientation preferences
    'flipx': False,
    'flipy': True,
    'rotate': 90,


    # instrument-specific FITS header keywords
    'binning': ('CCDXBIN', 'CCDYBIN'),  # binning in x/y
    'extent': ('NAXIS1', 'NAXIS2'),  # N_pixels in x/y
    'ra': 'RA',  # telescope pointing, RA
    'dec': 'DEC',  # telescope pointin, Dec
    'radec_separator': ':',  # RA/Dec hms separator, use 'XXX'
    # if already in degrees
    'date_keyword': 'DATE-OBS|UT',  # obs date/time
    # keyword; use
    # 'date|time' if
    # separate
    'obsmidtime_jd': 'JD',  # obs midtime jd keyword
    # (usually provided by
    # pp_prepare
    'object': 'OBJECT',  # object name keyword
    'filter': 'FILTER',  # filter keyword
    'filter_translations': {'U': 'U', 'B': 'B', 'V': 'V', 'R': 'R', 'I': 'I'},
    # filtername translation dictionary
    'exptime': 'EXPTIME',  # exposure time keyword (s)
    'airmass': 'AIRMASS',  # airmass keyword


    # source extractor settings
    'source_minarea': 12,  # default sextractor source minimum N_pixels
    'source_snr': 3,  # default sextractor source snr for registration
    'aprad_default': 5,  # default aperture radius in px
    'aprad_range': [2, 10],  # [minimum, maximum] aperture radius (px)
    'sex-config-file': rootpath + '/setup/mexman.sex',
    'mask_file': {},
    #                        mask files as a function of x,y binning


    # scamp settings
    'scamp-config-file': rootpath + '/setup/mexman.scamp',
    'reg_max_mag': 19,
    'reg_search_radius': 0.5,  # deg
    'source_tolerance': 'high',


    # swarp settings
    'copy_keywords': ('TELESCOP,INSTRUME,FILTER,EXPTIME,OBJECT,' +
                      'DATE-OBS,RA,DEC,AIRMASS'),
    #                         keywords to be copied in image
    #                         combination using swarp
    'swarp-config-file': rootpath+'/setup/mexman.swarp',


    # default catalog settings
    'astrometry_catalogs': ['GAIA'],
    'photometry_catalogs': ['PANSTARRS', 'SDSS-R9', 'APASS9', '2MASS']
}

# UKIRT, WFCAM
ukirtwfcam_param = {
    'telescope_instrument': 'UKIRT/WFCAM',  # telescope/instrument name
    'telescope_keyword': 'UKIRTWFCAM',      # telescope/instrument keyword
    'observatory_code': '568',         # MPC observatory code
    'secpix': (0.402, 0.402),  # pixel size (arcsec)
    # before binning
    'ext_coeff': 0.05,          # typical extinction coefficient


    # # image orientation preferences
    # 'flipx'                : False,
    # 'flipy'                : False,
    # 'rotate'               : 0,

    # image orientation preferences (for each chip)
    'chip_id': 'CAMNUM',        # chip identifier (remove,
    # if not existent)
    # the following keys are dictionaries if 'chip_id' exists, single
    # values otherwise
    'flipx': {1: True, 2: True, 3: True, 4: True},
    'flipy': {1: True, 2: True, 3: True, 4: True},
    'rotate': {1: 270, 2: 0, 3: 90, 4: 180},
    'chip_offset_fixed': {1: (-0.44, -0.44), 2: (0, -0.44),
                          3: (0, 0), 4: (-0.440, 0)},
    # chip offset (ra, dec in degress) [optional]


    # instrument-specific FITS header keywords
    'binning': (1, 1),  # binning in x/y
    'extent': ('NAXIS1', 'NAXIS2'),   # N_pixels in x/y
    'ra': 'TELRA',  # telescope pointing, RA
    'dec': 'TELDEC',  # telescope pointin, Dec
    'radec_separator': 'XXX',   # RA/Dec hms separator, use 'XXX'
    # if already in degrees
    'date_keyword': 'DATE-OBS',  # obs date/time
    # keyword; use
    # 'date|time' if
    # separate
    'obsmidtime_jd': 'MIDTIMJD',  # obs midtime jd keyword
    # (usually provided by
    # pp_prepare
    'object': 'OBJECT',  # object name keyword
    'filter': 'FILTER',  # filter keyword
    'filter_translations': {'J': 'J', 'Z': 'Z',
                            'H': 'H', 'K': 'K'},
    # filtername translation dictionary
    'exptime': 'EXP_TIME',  # exposure time keyword (s)
    'airmass': 'AMSTART',  # airmass keyword

    # source extractor settings
    'source_minarea': 12,  # default sextractor source minimum N_pixels
    'source_snr': 3,  # default sextractor source snr for registration
    'aprad_default': 5,  # default aperture radius in px
    'aprad_range': [1, 8],  # [minimum, maximum] aperture radius (px)
    'sex-config-file': rootpath+'/setup/ukirtwfcam.sex',
    'mask_file': {},
    #                        mask files as a function of x,y binning

    # registration settings (Scamp)
    'scamp-config-file': rootpath+'/setup/ukirtwfcam.scamp',
    'reg_max_mag': 19,
    'reg_search_radius': 0.3,  # deg
    'source_tolerance': 'high',

    # swarp settings
    'copy_keywords': ('TELESCOP,INSTRUME,FILTER,EXP_TIME,PROJECT,' +
                      'AIRMASS,OBJECT,DATE-OBS,MJD-OBS,GAIN,' +
                      'READNOIS,TELRA,TELDEC,SECPIX1,SECPIX2,' +
                      'CAMNUM,MIDTIMJD,TEL_KEYW,AMSTART'),
    #                         keywords to be copied in image
    #                         combination using swarp
    'swarp-config-file': rootpath+'/setup/ukirtwfcam.swarp',

    # default catalog settings
    'astrometry_catalogs': ['GAIA'],
    'photometry_catalogs': ['PANSTARRS', '2MASS']
}

# IRSF 1.4m, SIRIUS
irsfsirius_param = {
    'telescope_instrument': 'IRSF/SIRIUS',  # telescope/instrument name
    'telescope_keyword': 'IRSFSIRIUS',      # telescope/instrument keyword
    'observatory_code': 'K94',         # MPC observatory code
    'secpix': (0.453, 0.453),  # pixel size (arcsec)
    # before binning
    'ext_coeff': 0.05,          # typical extinction coefficient


    # image orientation preferences
    'flipx': True,
    'flipy': False,
    'rotate': 0,

    # instrument-specific FITS header keywords
    'binning': (1, 1),  # binning in x/y
    'extent': ('NAXIS1', 'NAXIS2'),   # N_pixels in x/y
    'ra': 'RA',  # telescope pointing, RA
    'dec': 'DEC',  # telescope pointin, Dec
    'radec_separator': ':',   # RA/Dec hms separator, use 'XXX'
    # if already in degrees
    'date_keyword': 'DATE_UTC|TIME_UTC',  # obs date/time
    # keyword; use
    # 'date|time' if
    # separate
    'obsmidtime_jd': 'MIDTIMJD',  # obs midtime jd keyword
    # (usually provided by
    # pp_prepare
    'object': 'OBJECT',  # object name keyword
    'filter': 'FILTER',  # filter keyword
    'filter_translations': {'J': 'J', 'H': 'H', 'Ks': 'Ks'},
    # filtername translation dictionary
    'exptime': 'EXPOS',  # exposure time keyword (s)
    'airmass': 'AIRMASS',  # airmass keyword


    # source extractor settings
    'source_minarea': 12,  # default sextractor source minimum N_pixels
    'source_snr': 3,  # default sextractor source snr for registration
    'aprad_default': 5,  # default aperture radius in px
    'aprad_range': [2, 10],  # [minimum, maximum] aperture radius (px)
    'sex-config-file': rootpath+'/setup/irsfsirius.sex',
    'mask_file': {},
    #                        mask files as a function of x,y binning

    # registration settings (Scamp)
    'scamp-config-file': rootpath+'/setup/irsfsirius.scamp',
    'reg_max_mag': 19,
    'reg_search_radius': 0.5,  # deg
    'source_tolerance': 'high',

    # swarp settings
    'copy_keywords': ('TELESCOP,INSTRUME,FILTER,EXPTIME,OBJECT,' +
                      'DATE-OBS,TIME-OBS,RA,DEC,SECPIX,AIRMASS,' +
                      'TEL_KEYW'),
    #                         keywords to be copied in image
    #                         combination using swarp
    'swarp-config-file': rootpath+'/setup/vatt4k.swarp',

    # default catalog settings
    'astrometry_catalogs': ['GAIA'],
    'photometry_catalogs': ['PANSTARRS', '2MASS']
}

# VLT, FORS2
vltfors2_param = {
    'telescope_instrument': 'VLT/FORS2',  # telescope/instrument name
    'telescope_keyword': 'VLTFORS2',  # telescope/instrument keyword
    'observatory_code': '309',         # MPC observatory code
    'secpix': (0.126, 0.126),  # pixel size (arcsec)
    # before binning
    'ext_coeff': 0.05,          # typical extinction coefficient


    # image orientation preferences
    'flipx': True,
    'flipy': False,
    'rotate': 0,

    # instrument-specific FITS header keywords
    'binning': ('ESO DET WIN1 BINX', 'ESO DET WIN1 BINY'),
    # binning in x/y, '_blankN' denotes that both axes
    # are listed in one keyword, sep. by blanks
    'extent': ('NAXIS1', 'NAXIS2'),   # N_pixels in x/y
    'ra': 'RA',  # telescope pointing, RA
    'dec': 'DEC',  # telescope pointin, Dec
    'radec_separator': 'XXX',   # RA/Dec hms separator, use 'XXX'
    # if already in degrees
    'date_keyword': 'DATE-OBS',  # obs date/time
    # keyword; use
    # 'date|time' if
    # separate
    'obsmidtime_jd': 'MIDTIMJD',  # obs midtime jd keyword
    # (usually provided by
    # pp_prepare
    'object': 'OBJECT',  # object name keyword
    'filter': 'ESO INS FILT1 NAME',  # filter keyword
    'filter_translations': {'R_SPECIAL': 'r'},
    # filtername translation dictionary
    'exptime': 'EXPTIME',  # exposure time keyword (s)
    'airmass': 'AIRMASS',  # airmass keyword


    # source extractor settings
    'source_minarea': 10,  # default sextractor source minimum N_pixels
    'source_snr': 5,  # default sextractor source snr for registration
    'aprad_default': 4,  # default aperture radius in px
    'aprad_range': [2, 20],  # [minimum, maximum] aperture radius (px)
    'sex-config-file': rootpath+'/setup/vltfors2.sex',
    'mask_file': {},
    #                        mask files as a function of x,y binning

    # registration settings (Scamp)
    'scamp-config-file': rootpath+'/setup/vltfors2.scamp',
    'reg_max_mag': 22,
    'reg_search_radius': 0.1,  # deg
    'source_tolerance': 'high',

    # swarp settings
    # swarp does not work for FORS2 due to hierarchical header keywords
    # requires a workaround
    'copy_keywords': ('OBSERVAT,INSTRUME,'
                      'EXPTIME,'
                      'OBJECT,DATE-OBS,RA,DEC,SCALE,AIRMASS,'
                      'TEL_KEYW'),
    #                        keywords to be copied in image
    #                        combination using swarp
    'swarp-config-file': rootpath+'/setup/vltfors2.swarp',

    # default catalog settings
    'astrometry_catalogs': ['GAIA'],
    'photometry_catalogs': ['PANSTARRS', 'SDSS-R9', 'APASS9']
}

# Pluto plate
plutoplate_param = {
    'telescope_instrument': 'Pluto/plate',  # telescope/instrument name
    'telescope_keyword': 'PLUTOPLATE',      # telescope/instrument keyword
    'observatory_code': '690',         # MPC observatory code
    'secpix': (0.9, 0.9),  # pixel size (arcsec)
    # before binning
    'ext_coeff': 0.05,          # typical extinction coefficient


    # image orientation preferences
    'flipx': False,
    'flipy': False,
    'rotate': 0,

    # instrument-specific FITS header keywords
    'binning': (1, 1),  # binning in x/y
    'extent': ('NAXIS1', 'NAXIS2'),   # N_pixels in x/y
    'ra': 'RA',  # telescope pointing, RA
    'dec': 'DEC',  # telescope pointin, Dec
    'radec_separator': 'XXX',   # RA/Dec hms separator, use 'XXX'
    # if already in degrees
    'date_keyword': 'DATE-OBS',  # obs date/time
    # keyword; use
    # 'date|time' if
    # separate
    'obsmidtime_jd': 'MIDTIMJD',  # obs midtime jd keyword
    # (usually provided by
    # pp_prepare
    'object': 'OBJECT',  # object name keyword
    'filter': 'FILTER',  # filter keyword
    'filter_translations': {'plate': None},
    # filtername translation dictionary
    'exptime': 'EXPTIME',  # exposure time keyword (s)
    'airmass': 'AIRMASS',  # airmass keyword


    # source extractor settings
    'source_minarea': 12,  # default sextractor source minimum N_pixels
    'source_snr': 3,  # default sextractor source snr for registration
    'aprad_default': 5,  # default aperture radius in px
    'aprad_range': [2, 10],  # [minimum, maximum] aperture radius (px)
    'sex-config-file': rootpath+'/setup/plutoplate.sex',
    'mask_file': {},
    #                        mask files as a function of x,y binning

    # registration settings (Scamp)
    'scamp-config-file': rootpath+'/setup/plutoplate.scamp',
    'reg_max_mag': 19,
    'reg_search_radius': 0.5,  # deg
    'source_tolerance': 'high',

    # swarp settings
    'copy_keywords': ('TELESCOP,INSTRUME,FILTER,EXPTIME,OBJECT,' +
                      'DATE-OBS,TIME-OBS,RA,DEC,SECPIX,AIRMASS,' +
                      'TEL_KEYW,CCDBIN1,CCDBIN2,MIDTIMJD'),
    #                         keywords to be copied in image
    #                         combination using swarp
    'swarp-config-file': rootpath+'/setup/vatt4k.swarp',

    # default catalog settings
    'astrometry_catalogs': ['GAIA'],
    'photometry_catalogs': ['PANSTARRS', 'SDSS-R9', 'APASS9']
}

# TCS1.5m/MUSCAT2
tcs15muscat2_param = {
    'telescope_instrument': 'TCS1.5m/MUSCAT2',  # telescope/instrument name
    'telescope_keyword': 'TCS15MUSCAT2',      # telescope/instrument keyword
    'observatory_code': 'J04',         # MPC observatory code
    'secpix': (0.43, 0.43),  # pixel size (arcsec)
    # before binning
    'ext_coeff': 0.05,          # typical extinction coefficient


    # image orientation preferences
    'flipx': True,
    'flipy': False,
    'rotate': 0,

    # instrument-specific FITS header keywords
    'binning': ('BINX', 'BINY'),  # binning in x/y
    'extent': ('NAXIS1', 'NAXIS2'),   # N_pixels in x/y
    'ra': 'RA',  # telescope pointing, RA
    'dec': 'DEC',  # telescope pointin, Dec
    'radec_separator': ':',   # RA/Dec hms separator, use 'XXX'
    # if already in degrees
    'date_keyword': 'DATE-OBS|EXP-STRT',  # obs date/time
    # keyword; use
    # 'date|time' if
    # separate
    'obsmidtime_jd': 'MIDTIMJD',  # obs midtime jd keyword
    # (usually provided by
    # pp_prepare
    'object': 'OBJECT',  # object name keyword
    'filter': 'FILTER',  # filter keyword
    'filter_translations': {'g': 'g', 'r': 'r', 'i': 'i',
                            'z': 'z', 'clear': None},
    # filtername translation dictionary
    'exptime': 'EXPTIME',  # exposure time keyword (s)
    'airmass': 'AIRMASS',  # airmass keyword


    # source extractor settings
    'source_minarea': 12,  # default sextractor source minimum N_pixels
    'source_snr': 3,  # default sextractor source snr for registration
    'aprad_default': 5,  # default aperture radius in px
    'aprad_range': [2, 10],  # [minimum, maximum] aperture radius (px)
    'sex-config-file': rootpath+'/setup/tcs15muscat2.sex',
    'mask_file': {},
    #                        mask files as a function of x,y binning

    # registration settings (Scamp)
    'scamp-config-file': rootpath+'/setup/tcs15muscat2.scamp',
    'reg_max_mag': 19,
    'reg_search_radius': 0.5,  # deg
    'source_tolerance': 'high',

    # swarp settings
    'copy_keywords': ('TELESCOP,INSTRUME,FILTER,EXPTIME,OBJECT,' +
                      'DATE-OBS,EXP-STRT,RA,DEC,SECPIX,AIRMASS,' +
                      'TEL_KEYW,BINX,BINY,MIDTIMJD'),
    #                         keywords to be copied in image
    #                         combination using swarp
    'swarp-config-file': rootpath+'/setup/vatt4k.swarp',

    # default catalog settings
    'astrometry_catalogs': ['GAIA'],
    'photometry_catalogs': ['PANSTARRS', 'SDSS-R9', 'APASS9']
}

# LCOGT, SBIG camera (LSC, KB78)
lcosbigkb78_param = {
    'telescope_instrument': 'LCOGT(LSC)/SBIG',  # telescope/instrument name
    'telescope_keyword': 'LCOSBIGKB78',      # telescope/instrument keyword
    'observatory_code': 'W85',         # MPC observatory code
    'secpix': (0.234, 0.234),  # pixel size (arcsec)
    # before binning
    'ext_coeff': 0.05,          # typical extinction coefficient


    # image orientation preferences
    'flipx': True,
    'flipy': True,
    'rotate': 0,

    # instrument-specific FITS header keywords
    'binning': ('CCDSUM#blank0', 'CCDSUM#blank1'),  # binning in x/y
    'extent': ('NAXIS1', 'NAXIS2'),   # N_pixels in x/y
    'ra': 'RA',  # telescope pointing, RA
    'dec': 'DEC',  # telescope pointin, Dec
    'radec_separator': ':',   # RA/Dec hms separator, use 'XXX'
    # if already in degrees
    'date_keyword': 'DATE-OBS',  # obs date/time
    # keyword; use
    # 'date|time' if
    # separate
    'obsmidtime_jd': 'MIDTIMJD',  # obs midtime jd keyword
    # (usually provided by
    # pp_prepare
    'object': 'OBJECT',  # object name keyword
    'filter': 'FILTER',  # filter keyword
    'filter_translations': {'gp': 'g', 'rp': 'r',
                            'ip': 'i', 'zp': 'z', 'w': None},
    # filtername translation dictionary
    'exptime': 'EXPTIME',  # exposure time keyword (s)
    'airmass': 'AIRMASS',  # airmass keyword


    # source extractor settings
    'source_minarea': 9,  # default sextractor source minimum N_pixels
    'source_snr': 3,  # default sextractor source snr for registration
    'aprad_default': 5,  # default aperture radius in px
    'aprad_range': [2, 10],  # [minimum, maximum] aperture radius (px)
    'sex-config-file': rootpath+'/setup/lcosbig.sex',
    'mask_file': {},
    #                        mask files as a function of x,y binning

    # registration settings (Scamp)
    'scamp-config-file': rootpath+'/setup/lcosbig.scamp',
    'reg_max_mag': 18,
    'reg_search_radius': 0.5,  # deg
    'source_tolerance': 'high',

    # swarp settings
    'copy_keywords': ('TELESCOP,INSTRUME,FILTER,EXPTIME,OBJECT,' +
                      'DATE-OBS,RA,DEC,SECPIX,AIRMASS,' +
                      'TEL_KEYW,MIDTIMJD'),
    #                         keywords to be copied in image
    #                         combination using swarp
    'swarp-config-file': rootpath+'/setup/vatt4k.swarp',

    # default catalog settings
    'astrometry_catalogs': ['GAIA'],
    'photometry_catalogs': ['PANSTARRS', 'SDSS-R9', 'APASS9']
}

# LCOGT, SINISTRO camera (CTIO, FA03)
lcosinfa03_param = {
    # telescope/instrument name
    'telescope_instrument': 'LCOGT(CTIO)/SINISTRO',
    'telescope_keyword': 'LCOSINFA03',      # telescope/instrument keyword
    'observatory_code': 'W86',         # MPC observatory code
    'secpix': (0.389, 0.389),  # pixel size (arcsec)
    # before binning
    'ext_coeff': 0.05,          # typical extinction coefficient


    # image orientation preferences
    'flipx': False,
    'flipy': True,
    'rotate': 0,

    # instrument-specific FITS header keywords
    'binning': ('CCDSUM#blank0', 'CCDSUM#blank1'),  # binning in x/y
    'extent': ('NAXIS1', 'NAXIS2'),   # N_pixels in x/y
    'ra': 'RA',  # telescope pointing, RA
    'dec': 'DEC',  # telescope pointin, Dec
    'radec_separator': ':',   # RA/Dec hms separator, use 'XXX'
    # if already in degrees
    'date_keyword': 'DATE-OBS',  # obs date/time
    # keyword; use
    # 'date|time' if
    # separate
    'obsmidtime_jd': 'MJD-OBS',  # obs midtime jd keyword
    # (usually provided by
    # pp_prepare
    'object': 'OBJECT',  # object name keyword
    'filter': 'FILTER',  # filter keyword
    'filter_translations': {'gp': 'g', 'rp': 'r',
                            'ip': 'i', 'zp': 'z', 'w': None},
    # filtername translation dictionary
    'exptime': 'EXPTIME',  # exposure time keyword (s)
    'airmass': 'AIRMASS',  # airmass keyword


    # source extractor settings
    'source_minarea': 9,  # default sextractor source minimum N_pixels
    'source_snr': 3,  # default sextractor source snr for registration
    'aprad_default': 5,  # default aperture radius in px
    'aprad_range': [2, 10],  # [minimum, maximum] aperture radius (px)
    'sex-config-file': rootpath+'/setup/lcosin.sex',
    'mask_file': {},
    #                        mask files as a function of x,y binning

    # registration settings (Scamp)
    'scamp-config-file': rootpath+'/setup/lcosin.scamp',
    'reg_max_mag': 18,
    'reg_search_radius': 0.5,  # deg
    'source_tolerance': 'high',

    # swarp settings
    'copy_keywords': ('TELESCOP,INSTRUME,FILTER,EXPTIME,OBJECT,' +
                      'DATE-OBS,RA,DEC,SECPIX,AIRMASS,' +
                      'TEL_KEYW,MIDTIMJD'),
    #                         keywords to be copied in image
    #                         combination using swarp
    'swarp-config-file': rootpath+'/setup/vatt4k.swarp',

    # default catalog settings
    'astrometry_catalogs': ['GAIA'],
    'photometry_catalogs': ['PANSTARRS', 'SDSS-R9', 'APASS9']
}


# LCOGT, SINISTRO camera (CTIO, FA15)
lcosinfa15_param = {
    # telescope/instrument name
    'telescope_instrument': 'LCOGT(CTIO)/SINISTRO',
    'telescope_keyword': 'LCOSINFA15',      # telescope/instrument keyword
    'observatory_code': 'W86',         # MPC observatory code
    'secpix': (0.389, 0.389),  # pixel size (arcsec)
    # before binning
    'ext_coeff': 0.05,          # typical extinction coefficient


    # image orientation preferences
    'flipx': False,
    'flipy': True,
    'rotate': 0,

    # instrument-specific FITS header keywords
    'binning': ('CCDSUM#blank0', 'CCDSUM#blank1'),  # binning in x/y
    'extent': ('NAXIS1', 'NAXIS2'),   # N_pixels in x/y
    'ra': 'RA',  # telescope pointing, RA
    'dec': 'DEC',  # telescope pointin, Dec
    'radec_separator': ':',   # RA/Dec hms separator, use 'XXX'
    # if already in degrees
    'date_keyword': 'DATE-OBS',  # obs date/time
    # keyword; use
    # 'date|time' if
    # separate
    'obsmidtime_jd': 'MJD-OBS',  # obs midtime jd keyword
    # (usually provided by
    # pp_prepare
    'object': 'OBJECT',  # object name keyword
    'filter': 'FILTER',  # filter keyword
    'filter_translations': {'gp': 'g', 'rp': 'r',
                            'ip': 'i', 'zp': 'z', 'w': None},
    # filtername translation dictionary
    'exptime': 'EXPTIME',  # exposure time keyword (s)
    'airmass': 'AIRMASS',  # airmass keyword


    # source extractor settings
    'source_minarea': 9,  # default sextractor source minimum N_pixels
    'source_snr': 3,  # default sextractor source snr for registration
    'aprad_default': 5,  # default aperture radius in px
    'aprad_range': [2, 10],  # [minimum, maximum] aperture radius (px)
    'sex-config-file': rootpath+'/setup/lcosin.sex',
    'mask_file': {},
    #                        mask files as a function of x,y binning

    # registration settings (Scamp)
    'scamp-config-file': rootpath+'/setup/lcosin.scamp',
    'reg_max_mag': 18,
    'reg_search_radius': 0.5,  # deg
    'source_tolerance': 'high',

    # swarp settings
    'copy_keywords': ('TELESCOP,INSTRUME,FILTER,EXPTIME,OBJECT,' +
                      'DATE-OBS,RA,DEC,SECPIX,AIRMASS,' +
                      'TEL_KEYW,MIDTIMJD'),
    #                         keywords to be copied in image
    #                         combination using swarp
    'swarp-config-file': rootpath+'/setup/vatt4k.swarp',

    # default catalog settings
    'astrometry_catalogs': ['GAIA'],
    'photometry_catalogs': ['PANSTARRS', 'SDSS-R9', 'APASS9']
}

# LCOGT, SINISTRO camera (SSO, FL11)
lcosinfl11_param = {
    'telescope_instrument': 'LCOGT(SSO)/SINISTRO',  # telescope/instrument name
    'telescope_keyword': 'LCOSINFL11',      # telescope/instrument keyword
    'observatory_code': 'Q63',         # MPC observatory code
    'secpix': (0.389, 0.389),  # pixel size (arcsec)
    # before binning
    'ext_coeff': 0.05,          # typical extinction coefficient


    # image orientation preferences
    'flipx': False,
    'flipy': True,
    'rotate': 0,

    # instrument-specific FITS header keywords
    'binning': ('CCDSUM#blank0', 'CCDSUM#blank1'),  # binning in x/y
    'extent': ('NAXIS1', 'NAXIS2'),   # N_pixels in x/y
    'ra': 'RA',  # telescope pointing, RA
    'dec': 'DEC',  # telescope pointin, Dec
    'radec_separator': ':',   # RA/Dec hms separator, use 'XXX'
    # if already in degrees
    'date_keyword': 'DATE-OBS',  # obs date/time
    # keyword; use
    # 'date|time' if
    # separate
    'obsmidtime_jd': 'MJD-OBS',  # obs midtime jd keyword
    # (usually provided by
    # pp_prepare
    'object': 'OBJECT',  # object name keyword
    'filter': 'FILTER',  # filter keyword
    'filter_translations': {'gp': 'g', 'rp': 'r',
                            'ip': 'i', 'zp': 'z', 'w': None},
    # filtername translation dictionary
    'exptime': 'EXPTIME',  # exposure time keyword (s)
    'airmass': 'AIRMASS',  # airmass keyword


    # source extractor settings
    'source_minarea': 9,  # default sextractor source minimum N_pixels
    'source_snr': 3,  # default sextractor source snr for registration
    'aprad_default': 5,  # default aperture radius in px
    'aprad_range': [2, 10],  # [minimum, maximum] aperture radius (px)
    'sex-config-file': rootpath+'/setup/lcosin.sex',
    'mask_file': {},
    #                        mask files as a function of x,y binning

    # registration settings (Scamp)
    'scamp-config-file': rootpath+'/setup/lcosin.scamp',
    'reg_max_mag': 18,
    'reg_search_radius': 0.5,  # deg
    'source_tolerance': 'high',

    # swarp settings
    'copy_keywords': ('TELESCOP,INSTRUME,FILTER,EXPTIME,OBJECT,' +
                      'DATE-OBS,RA,DEC,SECPIX,AIRMASS,' +
                      'TEL_KEYW,MIDTIMJD'),
    #                         keywords to be copied in image
    #                         combination using swarp
    'swarp-config-file': rootpath+'/setup/vatt4k.swarp',

    # default catalog settings
    'astrometry_catalogs': ['GAIA'],
    'photometry_catalogs': ['PANSTARRS', 'SDSS-R9', 'APASS9']
}


# LCOGT, SINISTRO camera (SAAO, FL16)
lcosinfl16_param = {
    # telescope/instrument name
    'telescope_instrument': 'LCOGT(SAAO)/SINISTRO',
    'telescope_keyword': 'LCOSINFL16',      # telescope/instrument keyword
    'observatory_code': 'K92',         # MPC observatory code
    'secpix': (0.389, 0.389),  # pixel size (arcsec)
    # before binning
    'ext_coeff': 0.05,          # typical extinction coefficient


    # image orientation preferences
    'flipx': False,
    'flipy': True,
    'rotate': 0,

    # instrument-specific FITS header keywords
    'binning': ('CCDSUM#blank0', 'CCDSUM#blank1'),  # binning in x/y
    'extent': ('NAXIS1', 'NAXIS2'),   # N_pixels in x/y
    'ra': 'RA',  # telescope pointing, RA
    'dec': 'DEC',  # telescope pointin, Dec
    'radec_separator': ':',   # RA/Dec hms separator, use 'XXX'
    # if already in degrees
    'date_keyword': 'DATE-OBS',  # obs date/time
    # keyword; use
    # 'date|time' if
    # separate
    'obsmidtime_jd': 'MJD-OBS',  # obs midtime jd keyword
    # (usually provided by
    # pp_prepare
    'object': 'OBJECT',  # object name keyword
    'filter': 'FILTER',  # filter keyword
    'filter_translations': {'gp': 'g', 'rp': 'r',
                            'ip': 'i', 'zp': 'z', 'w': None},
    # filtername translation dictionary
    'exptime': 'EXPTIME',  # exposure time keyword (s)
    'airmass': 'AIRMASS',  # airmass keyword


    # source extractor settings
    'source_minarea': 9,  # default sextractor source minimum N_pixels
    'source_snr': 3,  # default sextractor source snr for registration
    'aprad_default': 5,  # default aperture radius in px
    'aprad_range': [2, 10],  # [minimum, maximum] aperture radius (px)
    'sex-config-file': rootpath+'/setup/lcosin.sex',
    'mask_file': {},
    #                        mask files as a function of x,y binning

    # registration settings (Scamp)
    'scamp-config-file': rootpath+'/setup/lcosin.scamp',
    'reg_max_mag': 18,
    'reg_search_radius': 0.5,  # deg
    'source_tolerance': 'high',

    # swarp settings
    'copy_keywords': ('TELESCOP,INSTRUME,FILTER,EXPTIME,OBJECT,' +
                      'DATE-OBS,RA,DEC,SECPIX,AIRMASS,' +
                      'TEL_KEYW,MIDTIMJD'),
    #                         keywords to be copied in image
    #                         combination using swarp
    'swarp-config-file': rootpath+'/setup/vatt4k.swarp',

    # default catalog settings
    'astrometry_catalogs': ['GAIA'],
    'photometry_catalogs': ['PANSTARRS', 'SDSS-R9', 'APASS9']
}


# LCOGT, SINISTRO camera (LSC, FL03)
lcosinfl03_param = {
    'telescope_instrument': 'LCOGT(LSC)/SINISTRO',  # telescope/instrument name
    'telescope_keyword': 'LCOSINFL03',      # telescope/instrument keyword
    'observatory_code': 'W85',         # MPC observatory code
    'secpix': (0.387, 0.387),  # pixel size (arcsec)
    # before binning
    'ext_coeff': 0.05,          # typical extinction coefficient


    # image orientation preferences
    'flipx': True,
    'flipy': True,
    'rotate': 0,

    # instrument-specific FITS header keywords
    'binning': ('CCDSUM#blank0', 'CCDSUM#blank1'),  # binning in x/y
    'extent': ('NAXIS1', 'NAXIS2'),   # N_pixels in x/y
    'ra': 'RA',  # telescope pointing, RA
    'dec': 'DEC',  # telescope pointin, Dec
    'radec_separator': ':',   # RA/Dec hms separator, use 'XXX'
    # if already in degrees
    'date_keyword': 'DATE-OBS',  # obs date/time
    # keyword; use
    # 'date|time' if
    # separate
    'obsmidtime_jd': 'MIDTIMJD',  # obs midtime jd keyword
    # (usually provided by
    # pp_prepare
    'object': 'OBJECT',  # object name keyword
    'filter': 'FILTER',  # filter keyword
    'filter_translations': {'gp': 'g', 'rp': 'r',
                            'ip': 'i', 'zp': 'z', 'w': None},
    # filtername translation dictionary
    'exptime': 'EXPTIME',  # exposure time keyword (s)
    'airmass': 'AIRMASS',  # airmass keyword


    # source extractor settings
    'source_minarea': 9,  # default sextractor source minimum N_pixels
    'source_snr': 3,  # default sextractor source snr for registration
    'aprad_default': 5,  # default aperture radius in px
    'aprad_range': [2, 10],  # [minimum, maximum] aperture radius (px)
    'sex-config-file': rootpath+'/setup/lcosin.sex',
    'mask_file': {},
    #                        mask files as a function of x,y binning

    # registration settings (Scamp)
    'scamp-config-file': rootpath+'/setup/lcosin.scamp',
    'reg_max_mag': 18,
    'reg_search_radius': 0.5,  # deg
    'source_tolerance': 'high',

    # swarp settings
    'copy_keywords': ('TELESCOP,INSTRUME,FILTER,EXPTIME,OBJECT,' +
                      'DATE-OBS,RA,DEC,SECPIX,AIRMASS,' +
                      'TEL_KEYW,MIDTIMJD'),
    #                         keywords to be copied in image
    #                         combination using swarp
    'swarp-config-file': rootpath+'/setup/vatt4k.swarp',

    # default catalog settings
    'astrometry_catalogs': ['GAIA'],
    'photometry_catalogs': ['PANSTARRS', 'SDSS-R9', 'APASS9']
}

# LCOGT, Spectral camera (COJ, FS01)
lcospecfs01_param = {
    'telescope_instrument': 'LCOGT(COJ)/SPECTRAL',  # telescope/instrument name
    'telescope_keyword': 'LCOSPECFS01',      # telescope/instrument keyword
    'observatory_code': '413',         # MPC observatory code
    'secpix': (0.15, 0.15),  # pixel size (arcsec)
    # before binning
    'ext_coeff': 0.05,          # typical extinction coefficient


    # image orientation preferences
    'flipx': True,
    'flipy': False,
    'rotate': 0,

    # instrument-specific FITS header keywords
    'binning': ('CCDSUM#blank0', 'CCDSUM#blank1'),  # binning in x/y
    'extent': ('NAXIS1', 'NAXIS2'),   # N_pixels in x/y
    'ra': 'RA',  # telescope pointing, RA
    'dec': 'DEC',  # telescope pointin, Dec
    'radec_separator': ':',   # RA/Dec hms separator, use 'XXX'
    # if already in degrees
    'date_keyword': 'DATE-OBS',  # obs date/time
    # keyword; use
    # 'date|time' if
    # separate
    'obsmidtime_jd': 'MIDTIMJD',  # obs midtime jd keyword
    # (usually provided by
    # pp_prepare
    'object': 'OBJECT',  # object name keyword
    'filter': 'FILTER',  # filter keyword
    'filter_translations': {'gp': 'g', 'rp': 'r',
                            'ip': 'i', 'zp': 'z',
                            'clear': None,
                            'V': 'V'},
    # filtername translation dictionary
    'exptime': 'EXPTIME',  # exposure time keyword (s)
    'airmass': 'AIRMASS',  # airmass keyword


    # source extractor settings
    'source_minarea': 9,  # default sextractor source minimum N_pixels
    'source_snr': 3,  # default sextractor source snr for registration
    'aprad_default': 5,  # default aperture radius in px
    'aprad_range': [2, 10],  # [minimum, maximum] aperture radius (px)
    'sex-config-file': rootpath+'/setup/lcospec.sex',
    'mask_file': {},
    #                        mask files as a function of x,y binning

    # registration settings (Scamp)
    'scamp-config-file': rootpath+'/setup/lcospec.scamp',
    'reg_max_mag': 18,
    'reg_search_radius': 0.5,  # deg
    'source_tolerance': 'high',

    # swarp settings
    'copy_keywords': ('TELESCOP,INSTRUME,FILTER,EXPTIME,OBJECT,' +
                      'DATE-OBS,RA,DEC,SECPIX,AIRMASS,' +
                      'TEL_KEYW,MIDTIMJD'),
    #                         keywords to be copied in image
    #                         combination using swarp
    'swarp-config-file': rootpath+'/setup/vatt4k.swarp',

    # default catalog settings
    'astrometry_catalogs': ['GAIA'],
    'photometry_catalogs': ['PANSTARRS', 'SDSS-R9', 'APASS9']
}


# LCOGT, SINISTRO camera (SAAO, FL06)
lcosinfl06_param = {
    # telescope/instrument name
    'telescope_instrument': 'LCOGT(SAAO)/SINISTRO',
    'telescope_keyword': 'LCOSINFL06',      # telescope/instrument keyword
    'observatory_code': 'K92',         # MPC observatory code
    'secpix': (0.389, 0.389),  # pixel size (arcsec)
    # before binning
    'ext_coeff': 0.05,          # typical extinction coefficient


    # image orientation preferences
    'flipx': False,
    'flipy': True,
    'rotate': 0,

    # instrument-specific FITS header keywords
    'binning': ('CCDSUM#blank0', 'CCDSUM#blank1'),  # binning in x/y
    'extent': ('NAXIS1', 'NAXIS2'),   # N_pixels in x/y
    'ra': 'RA',  # telescope pointing, RA
    'dec': 'DEC',  # telescope pointin, Dec
    'radec_separator': ':',   # RA/Dec hms separator, use 'XXX'
    # if already in degrees
    'date_keyword': 'DATE-OBS',  # obs date/time
    # keyword; use
    # 'date|time' if
    # separate
    'obsmidtime_jd': 'MJD-OBS',  # obs midtime jd keyword
    # (usually provided by
    # pp_prepare
    'object': 'OBJECT',  # object name keyword
    'filter': 'FILTER',  # filter keyword
    'filter_translations': {'gp': 'g', 'rp': 'r',
                            'ip': 'i', 'zp': 'z', 'w': None},
    # filtername translation dictionary
    'exptime': 'EXPTIME',  # exposure time keyword (s)
    'airmass': 'AIRMASS',  # airmass keyword

    # source extractor settings
    'source_minarea': 9,  # default sextractor source minimum N_pixels
    'source_snr': 3,  # default sextractor source snr for registration
    'aprad_default': 5,  # default aperture radius in px
    'aprad_range': [2, 10],  # [minimum, maximum] aperture radius (px)
    'sex-config-file': rootpath+'/setup/lcosin.sex',
    'mask_file': {},
    #                        mask files as a function of x,y binning

    # registration settings (Scamp)
    'scamp-config-file': rootpath+'/setup/lcosin.scamp',
    'reg_max_mag': 18,
    'reg_search_radius': 0.5,  # deg
    'source_tolerance': 'high',

    # swarp settings
    'copy_keywords': ('TELESCOP,INSTRUME,FILTER,EXPTIME,OBJECT,' +
                      'DATE-OBS,RA,DEC,SECPIX,AIRMASS,' +
                      'TEL_KEYW,MIDTIMJD'),
    #                         keywords to be copied in image
    #                         combination using swarp
    'swarp-config-file': rootpath+'/setup/vatt4k.swarp',

    # default catalog settings
    'astrometry_catalogs': ['GAIA'],
    'photometry_catalogs': ['PANSTARRS', 'SDSS-R9', 'APASS9']
}


# Apache Point Observatory 3.5m, SPICAM
arc35spicam_param = {
    'telescope_instrument': 'ARC35/SPICAM',  # telescope/instrument name
    'telescope_keyword': 'ARC35SPICAM',      # telescope/instrument keyword
    'observatory_code': '705',         # MPC observatory code
    'secpix': (0.141, 0.141),  # pixel size (arcsec)
    # before binning
    'ext_coeff': 0.05,          # typical extinction coefficient


    # image orientation preferences
    'flipx': True,
    'flipy': False,
    'rotate': 0,

    # instrument-specific FITS header keywords
    'binning': ('CCDSUM#blank0', 'CCDSUM#blank1'),  # binning in x/y
    'extent': ('NAXIS1', 'NAXIS2'),   # N_pixels in x/y
    'ra': 'RA',  # telescope pointing, RA
    'dec': 'DEC',  # telescope pointin, Dec
    'radec_separator': ':',   # RA/Dec hms separator, use 'XXX'
    # if already in degrees
    'date_keyword': 'DATE-OBS',  # obs date/time
    # keyword; use
    # 'date|time' if
    # separate
    'obsmidtime_jd': 'MIDTIMJD',  # obs midtime jd keyword
    # (usually provided by
    # pp_prepare
    'object': 'OBJECT',  # object name keyword
    'filter': 'FILTER',  # filter keyword
    'filter_translations': {'SDSS g': 'g', 'SDSS r': 'r',
                            'SDSS i': 'i', 'SDSS z': 'z'},
    # filtername translation dictionary
    'exptime': 'EXPTIME',  # exposure time keyword (s)
    'airmass': 'AIRMASS',  # airmass keyword


    # source extractor settings
    'source_minarea': 15,  # default sextractor source minimum N_pixels
    'source_snr': 3,  # default sextractor source snr for registration
    'aprad_default': 5,  # default aperture radius in px
    'aprad_range': [3, 15],  # [minimum, maximum] aperture radius (px)
    'sex-config-file': rootpath+'/setup/arc35spicam.sex',
    'mask_file': {},
    #                        mask files as a function of x,y binning

    # registration settings (Scamp)
    'scamp-config-file': rootpath+'/setup/arc35spicam.scamp',
    'reg_max_mag': 18,
    'reg_search_radius': 0.5,  # deg
    'source_tolerance': 'high',

    # swarp settings
    'copy_keywords': ('TELESCOP,INSTRUME,FILTER,EXPTIME,OBJECT,' +
                      'DATE-OBS,RA,DEC,SECPIX,AIRMASS,' +
                      'TEL_KEYW,MIDTIMJD'),
    #                         keywords to be copied in image
    #                         combination using swarp
    'swarp-config-file': rootpath+'/setup/vatt4k.swarp',

    # default catalog settings
    'astrometry_catalogs': ['GAIA'],
    'photometry_catalogs': ['PANSTARRS', 'SDSS-R9', 'APASS9']
}

# LCOGT, SINISTRO camera (LSC, FL03)
lcosinfl03_param = {
    'telescope_instrument': 'LCOGT(LSC)/SINISTRO',  # telescope/instrument name
    'telescope_keyword': 'LCOSINFL03',      # telescope/instrument keyword
    'observatory_code': 'W85',         # MPC observatory code
    'secpix': (0.387, 0.387),  # pixel size (arcsec)
    # before binning
    'ext_coeff': 0.05,          # typical extinction coefficient


    # image orientation preferences
    'flipx': True,
    'flipy': True,
    'rotate': 0,

    # instrument-specific FITS header keywords
    'binning': ('CCDSUM#blank0', 'CCDSUM#blank1'),  # binning in x/y
    'extent': ('NAXIS1', 'NAXIS2'),   # N_pixels in x/y
    'ra': 'RA',  # telescope pointing, RA
    'dec': 'DEC',  # telescope pointin, Dec
    'radec_separator': ':',   # RA/Dec hms separator, use 'XXX'
    # if already in degrees
    'date_keyword': 'DATE-OBS',  # obs date/time
    # keyword; use
    # 'date|time' if
    # separate
    'obsmidtime_jd': 'MIDTIMJD',  # obs midtime jd keyword
    # (usually provided by
    # pp_prepare
    'object': 'OBJECT',  # object name keyword
    'filter': 'FILTER',  # filter keyword
    'filter_translations': {'gp': 'g', 'rp': 'r',
                            'ip': 'i', 'zp': 'z'},
    # filtername translation dictionary
    'exptime': 'EXPTIME',  # exposure time keyword (s)
    'airmass': 'AIRMASS',  # airmass keyword


    # source extractor settings
    'source_minarea': 9,  # default sextractor source minimum N_pixels
    'source_snr': 3,  # default sextractor source snr for registration
    'aprad_default': 5,  # default aperture radius in px
    'aprad_range': [2, 10],  # [minimum, maximum] aperture radius (px)
    'sex-config-file': rootpath+'/setup/lcosin.sex',
    'mask_file': {},
    #                        mask files as a function of x,y binning

    # registration settings (Scamp)
    'scamp-config-file': rootpath+'/setup/lcosin.scamp',
    'reg_max_mag': 18,
    'reg_search_radius': 0.5,  # deg
    'source_tolerance': 'high',

    # swarp settings
    'copy_keywords': ('TELESCOP,INSTRUME,FILTER,EXPTIME,OBJECT,' +
                      'DATE-OBS,RA,DEC,SECPIX,AIRMASS,' +
                      'TEL_KEYW,MIDTIMJD'),
    #                         keywords to be copied in image
    #                         combination using swarp
    'swarp-config-file': rootpath+'/setup/vatt4k.swarp',

    # default catalog settings
    'astrometry_catalogs': ['GAIA'],
    'photometry_catalogs': ['PANSTARRS', 'SDSS-R9', 'APASS9']
}

# LCOGT, Spectral camera (COJ, FS01)
lcospecfs01_param = {
    'telescope_instrument': 'LCOGT(COJ)/SPECTRAL',  # telescope/instrument name
    'telescope_keyword': 'LCOSPECFS01',      # telescope/instrument keyword
    'observatory_code': '413',         # MPC observatory code
    'secpix': (0.15, 0.15),  # pixel size (arcsec)
    # before binning
    'ext_coeff': 0.05,          # typical extinction coefficient


    # image orientation preferences
    'flipx': True,
    'flipy': False,
    'rotate': 0,

    # instrument-specific FITS header keywords
    'binning': ('CCDSUM#blank0', 'CCDSUM#blank1'),  # binning in x/y
    'extent': ('NAXIS1', 'NAXIS2'),   # N_pixels in x/y
    'ra': 'RA',  # telescope pointing, RA
    'dec': 'DEC',  # telescope pointin, Dec
    'radec_separator': ':',   # RA/Dec hms separator, use 'XXX'
    # if already in degrees
    'date_keyword': 'DATE-OBS',  # obs date/time
    # keyword; use
    # 'date|time' if
    # separate
    'obsmidtime_jd': 'MIDTIMJD',  # obs midtime jd keyword
    # (usually provided by
    # pp_prepare
    'object': 'OBJECT',  # object name keyword
    'filter': 'FILTER',  # filter keyword
    'filter_translations': {'gp': 'g', 'rp': 'r',
                            'ip': 'i', 'zp': 'z',
                            'clear': None,
                            'V': 'V'},
    # filtername translation dictionary
    'exptime': 'EXPTIME',  # exposure time keyword (s)
    'airmass': 'AIRMASS',  # airmass keyword


    # source extractor settings
    'source_minarea': 9,  # default sextractor source minimum N_pixels
    'source_snr': 3,  # default sextractor source snr for registration
    'aprad_default': 5,  # default aperture radius in px
    'aprad_range': [2, 10],  # [minimum, maximum] aperture radius (px)
    'sex-config-file': rootpath+'/setup/lcospec.sex',
    'mask_file': {},
    #                        mask files as a function of x,y binning

    # registration settings (Scamp)
    'scamp-config-file': rootpath+'/setup/lcospec.scamp',
    'reg_max_mag': 18,
    'reg_search_radius': 0.5,  # deg
    'source_tolerance': 'high',

    # swarp settings
    'copy_keywords': ('TELESCOP,INSTRUME,FILTER,EXPTIME,OBJECT,' +
                      'DATE-OBS,RA,DEC,SECPIX,AIRMASS,' +
                      'TEL_KEYW,MIDTIMJD'),
    #                         keywords to be copied in image
    #                         combination using swarp
    'swarp-config-file': rootpath+'/setup/vatt4k.swarp',

    # default catalog settings
    'astrometry_catalogs': ['GAIA'],
    'photometry_catalogs': ['PANSTARRS', 'SDSS-R9', 'APASS9']
}

# Palomar 60-inch, optical facility camera
p60opt_param = {
    'telescope_instrument': 'Palomar60-inch/opticalfacility',  # telescope/instrument name
    'telescope_keyword': 'P60OPT',      # telescope/instrument keyword
    'observatory_code': '675',         # MPC observatory code
    'secpix': (0.378, 0.378),  # pixel size (arcsec)
    # before binning
    'ext_coeff': 0.05,          # typical extinction coefficient


    # image orientation preferences
    'flipx': True,
    'flipy': False,
    'rotate': 270,

    # instrument-specific FITS header keywords
    'binning': ('CCDSUM#blank0', 'CCDSUM#blank1'),  # binning in x/y
    'extent': ('NAXIS1', 'NAXIS2'),   # N_pixels in x/y
    'ra': 'RA',  # telescope pointing, RA
    'dec': 'DEC',  # telescope pointin, Dec
    'radec_separator': ':',   # RA/Dec hms separator, use 'XXX'
    # if already in degrees
    'date_keyword': 'UTSHUT',  # obs date/time
    # keyword; use
    # 'date|time' if
    # separate
    'obsmidtime_jd': 'MIDTIMJD',  # obs midtime jd keyword
    # (usually provided by
    # pp_prepare
    'object': 'OBJECT',  # object name keyword
    'filter': 'FILTER',  # filter keyword
    'filter_translations': {'V': 'V', 'R': 'R'},
    # filtername translation dictionary
    'exptime': 'EXPTIME',  # exposure time keyword (s)
    'airmass': 'AIRMASS',  # airmass keyword


    # source extractor settings
    'source_minarea': 9,  # default sextractor source minimum N_pixels
    'source_snr': 3,  # default sextractor source snr for registration
    'aprad_default': 5,  # default aperture radius in px
    'aprad_range': [2, 10],  # [minimum, maximum] aperture radius (px)
    'sex-config-file': rootpath+'/setup/p60opt.sex',
    'mask_file': {'1,1': rootpath+'/setup/mask_p60opt_1x1.fits'},
    #                        mask files as a function of x,y binning

    # registration settings (Scamp)
    'scamp-config-file': rootpath+'/setup/p60opt.scamp',
    'reg_max_mag': 18,
    'reg_search_radius': 0.5,  # deg
    'source_tolerance': 'high',

    # swarp settings
    'copy_keywords': ('TELESCOP,INSTRUME,FILTER,EXPTIME,OBJECT,' +
                      'UTSHUT,RA,DEC,SECPIX,AIRMASS,' +
                      'TEL_KEYW,MIDTIMJD'),
    #                         keywords to be copied in image
    #                         combination using swarp
    'swarp-config-file': rootpath+'/setup/vatt4k.swarp',

    # default catalog settings
    'astrometry_catalogs': ['GAIA'],
    'photometry_catalogs': ['PANSTARRS', 'SDSS-R9', 'APASS9']
}

# Palomar 60-inch, SED Machine
p60sedm_param = {
    'telescope_instrument': 'Palomar60-inch/SEDmachine',  # telescope/instrument name
    'telescope_keyword': 'P60SEDM',      # telescope/instrument keyword
    'observatory_code': '675',         # MPC observatory code
    'secpix': (0.38, 0.38),  # pixel size (arcsec)
    # before binning
    'ext_coeff': 0.05,          # typical extinction coefficient


    # image orientation preferences
    'flipx': True,
    'flipy': True,
    'rotate': 0,

    # instrument-specific FITS header keywords
    'binning': (1, 1),  # binning in x/y
    'extent': ('NAXIS1', 'NAXIS2'),   # N_pixels in x/y
    'ra': 'RA',  # telescope pointing, RA
    'dec': 'DEC',  # telescope pointin, Dec
    'radec_separator': ':',   # RA/Dec hms separator, use 'XXX'
    # if already in degrees
    'date_keyword': 'OBSDATE|OBSTIME',  # obs date/time
    # keyword; use
    # 'date|time' if
    # separate
    'obsmidtime_jd': 'MIDTIMJD',  # obs midtime jd keyword
    # (usually provided by
    # pp_prepare
    'object': 'OBJECT',  # object name keyword
    'filter': 'FILTER',  # filter keyword
    'filter_translations': {'g': 'g', 'r': 'r',
                            'i': 'i', 'z': 'z'},
    # filtername translation dictionary
    'exptime': 'EXPTIME',  # exposure time keyword (s)
    'airmass': 'AIRMASS',  # airmass keyword


    # source extractor settings
    'source_minarea': 7,  # default sextractor source minimum N_pixels
    'source_snr': 2,  # default sextractor source snr for registration
    'aprad_default': 5,  # default aperture radius in px
    'aprad_range': [2, 10],  # [minimum, maximum] aperture radius (px)
    'sex-config-file': rootpath+'/setup/p60sedm.sex',
    'mask_file': {},
    #                        mask files as a function of x,y binning

    # registration settings (Scamp)
    'scamp-config-file': rootpath+'/setup/p60sedm.scamp',
    'reg_max_mag': 20,
    'reg_search_radius': 0.3,  # deg
    'source_tolerance': 'high',

    # swarp settings
    'copy_keywords': ('TELESCOP,INSTRUME,FILTER,EXPTIME,OBJECT,' +
                      'OBSDATE,OBSTIME,RA,DEC,SECPIX,AIRMASS,' +
                      'TEL_KEYW,MIDTIMJD'),
    #                         keywords to be copied in image
    #                         combination using swarp
    'swarp-config-file': rootpath+'/setup/vatt4k.swarp',

    # default catalog settings
    'astrometry_catalogs': ['GAIA'],
    'photometry_catalogs': ['PANSTARRS', 'SDSS-R9', 'APASS9']
}


# Gemini North, GMOS
gmosn_param = {
    'telescope_instrument': 'Gemini-N/GMOS',  # telescope/instrument name
    'telescope_keyword': 'GMOSN',  # telescope/instrument keyword
    'observatory_code': '568',         # MPC observatory code
    'secpix': (0.081, 0.081),  # pixel size (arcsec)
    # before binning
    'ext_coeff': 0.05,          # typical extinction coefficient


    # image orientation preferences
    'flipx': False,
    'flipy': False,
    'rotate': 90,

    # instrument-specific FITS header keywords
    'binning': ('CCDSUM#blank0', 'CCDSUM#blank1'),
    # binning in x/y, '_blankN' denotes that both axes
    # are listed in one keyword, sep. by blanks
    'extent': ('NAXIS1', 'NAXIS2'),   # N_pixels in x/y
    'ra': 'CRVAL1',  # telescope pointing, RA
    'dec': 'CRVAL2',  # telescope pointing, Dec
    'radec_separator': 'XXX',   # RA/Dec hms separator, use 'XXX'
    # if already in degrees
    'date_keyword': 'DATE-OBS|UTSTART',  # obs date/time
    # keyword; guse
    # 'date|time' if
    # separate
    'obsmidtime_jd': 'MIDTIMJD',  # obs midtime jd keyword
    # (usually provided by
    # pp_prepare
    'object': 'OBJECT',  # object name keyword
    'filter': 'FILTER2',  # filter keyword
    'filter_translations': {'r_G0303': 'r', 'i_G0302': 'i', 'clear': None},
    # filtername translation dictionary
    'exptime': 'EXPTIME',  # exposure time keyword (s)
    'airmass': 'AIRMASS',  # airmass keyword


    # source extractor settings
    'source_minarea': 9,  # default sextractor source minimum N_pixels
    'source_snr': 10,  # default sextractor source snr for registration
    'aprad_default': 6,  # default aperture radius in px
    'aprad_range': [2, 15],  # [minimum, maximum] aperture radius (px)
    'sex-config-file': rootpath+'/setup/gmosn.sex',
    'mask_file': {},  # '2,2': rootpath+'/setup/gmosn_mask_2x2.fits'},
    #                #        mask files as a function of x,y binning

    # registration settings (Scamp)
    'scamp-config-file': rootpath+'/setup/gmosn.scamp',
    'reg_max_mag': 23,
    'reg_search_radius': 0.3,  # deg
    'source_tolerance': 'high',

    # swarp settings
    'copy_keywords': ('OBSERVAT,INSTRUME,EXPTIME,OBJECT,' +
                      'DATE-OBS,UTSTART,RA,DEC,AIRMASS,TEL_KEYW,CCDSUM,' +
                      'FILTER2,MIDTIMJD'),
    #                        keywords to be copied in image
    #                        combination using swarp
    'swarp-config-file': rootpath+'/setup/gmosn.swarp',

    # default catalog settings
    'astrometry_catalogs': ['GAIA'],
    'photometry_catalogs': ['PANSTARRS', 'SDSS-R9', 'APASS9']
}

# Danish 1.54m, DFOSC
dfosc_param = {
    'telescope_instrument': 'Danish/DFOSC',  # telescope/instrument name
    'telescope_keyword': 'DFOSC',      # telescope/instrument keyword
    'observatory_code': '809',         # MPC observatory code
    'secpix': (0.4, 0.4),  # pixel size (arcsec)
    # before binning
    'ext_coeff': 0.05,          # typical extinction coefficient


    # image orientation preferences
    'flipx': True,
    'flipy': False,
    'rotate': 180,

    # instrument-specific FITS header keywords
    'binning': ('BINX', 'BINY'),  # binning in x/y
    'extent': ('NAXIS1', 'NAXIS2'),   # N_pixels in x/y
    'ra': 'OBJRA',  # telescope pointing, RA
    'dec': 'OBJDEC',  # telescope pointin, Dec
    'radec_separator': ':',   # RA/Dec hms separator, use 'XXX'
    # if already in degrees
    'date_keyword': 'DATE-OBS',  # obs date/time
    # keyword; use
    # 'date|time' if
    # separate
    'obsmidtime_jd': 'MIDTIMJD',  # obs midtime jd keyword
    # (usually provided by
    # pp_prepare
    'object': 'OBJECT',  # object name keyword
    'filter': 'FILTB',  # filter keyword
    'filter_translations': {'V': 'V', 'R': 'R',
                            'I': 'I', 'B': 'B'},
    # filtername translation dictionary
    'exptime': 'EXPTIME',  # exposure time keyword (s)
    'airmass': 'AIRMASS',  # airmass keyword


    # source extractor settings
    'source_minarea': 9,  # default sextractor source minimum N_pixels
    'source_snr': 3,  # default sextractor source snr for registration
    'aprad_default': 5,  # default aperture radius in px
    'aprad_range': [2, 10],  # [minimum, maximum] aperture radius (px)
    'sex-config-file': rootpath+'/setup/dfosc.sex',
    'mask_file': {},
    #                        mask files as a function of x,y binning

    # registration settings (Scamp)
    'scamp-config-file': rootpath+'/setup/dfosc.scamp',
    'reg_max_mag': 19,
    'reg_search_radius': 0.5,  # deg
    'source_tolerance': 'high',

    # swarp settings
    'copy_keywords': ('TELESCOP,INSTRUME,FILTB,EXPTIME,OBJECT,' +
                      'DATE-OBS,OBJRA,OBJDEC,SECPIX,AIRMASS,' +
                      'TEL_KEYW,BINX,BINY,MIDTIMJD'),
    #                         keywords to be copied in image
    #                         combination using swarp
    'swarp-config-file': rootpath+'/setup/dfosc.swarp',

    # default catalog settings
    'astrometry_catalogs': ['GAIA'],
    'photometry_catalogs': ['PANSTARRS', 'SDSS-R9', 'APASS9']
}

# Lowell Near-Earth Object Survey (LONEOS)
loneos_param = {
    'telescope_instrument': 'LONEOS',  # telescope/instrument name
    'telescope_keyword': 'LONEOS',      # telescope/instrument keyword
    'observatory_code': '699',         # MPC observatory code
    'secpix': (2.53, 2.53),  # pixel size (arcsec)
    # before binning
    'ext_coeff': 0.05,          # typical extinction coefficient


    # image orientation preferences
    'flipx': False,
    'flipy': False,
    'rotate': 0,

    # instrument-specific FITS header keywords
    'binning': (1, 1),  # binning in x/y
    'extent': ('NAXIS1', 'NAXIS2'),   # N_pixels in x/y
    'ra': 'TELRA',  # telescope pointing, RA
    'dec': 'TELDEC',  # telescope pointin, Dec
    'radec_separator': ':',   # RA/Dec hms separator, use 'XXX'
    # if already in degrees
    'date_keyword': 'DATE-OBS',  # obs date/time
    # keyword; use
    # 'date|time' if
    # separate
    'obsmidtime_jd': 'MIDTIMJD',  # obs midtime jd keyword
    # (usually provided by
    # pp_prepare
    'object': 'OBJECT',  # object name keyword
    'filter': 'FILTER',  # filter keyword
    'filter_translations': {'open': None},
    # filtername translation dictionary
    'exptime': 'EXPTIME',  # exposure time keyword (s)
    'airmass': 'AIRMASS',  # airmass keyword


    # source extractor settings
    'source_minarea': 5,  # default sextractor source minimum N_pixels
    'source_snr': 3,  # default sextractor source snr for registration
    'aprad_default': 3,  # default aperture radius in px
    'aprad_range': [1, 8],  # [minimum, maximum] aperture radius (px)
    'sex-config-file': rootpath+'/setup/frost.sex',
    'mask_file': {'1,1': rootpath+'/setup/mask_loneos.fits'},
    #                        mask files as a function of x,y binning

    # registration settings (Scamp)
    'scamp-config-file': rootpath+'/setup/frost.scamp',
    'reg_max_mag': 18,
    'reg_search_radius': 0.5,  # deg
    'source_tolerance': 'high',

    # swarp settings
    'copy_keywords': ('TELESCOP,INSTRUME,FILTER,EXPTIME,OBJECT,' +
                      'DATE-OBS,TIME-OBS,TELRA,TELDEC,SECPIX,AIRMASS,' +
                      'TEL_KEYW'),
    #                         keywords to be copied in image
    #                         combination using swarp
    'swarp-config-file': rootpath+'/setup/frost.swarp',

    # default catalog settings
    'astrometry_catalogs': ['GAIA'],
    'photometry_catalogs': ['PANSTARRS', 'SDSS-R9', 'APASS9', '2MASS']
}

# Palmer Divide Observatory, 25cm f/6.3, SBIG ST-8
pdo25cmf63st8_param = {
    'telescope_instrument': 'PDO 25cm f6.3/SBIG ST-8',  # telescope/instrument name
    'telescope_keyword': 'PDO25CMF63ST8',      # telescope/instrument keyword
    'observatory_code': '716',         # MPC observatory code
    'secpix': (0.1875, 0.1875),  # pixel size (arcsec) before binning

    # image orientation preferences
    'flipx': True,
    'flipy': False,
    'rotate': 0,

    # instrument-specific FITS header keywords
    'binning': ('BINNING', 'BINNING'),  # binning in x/y
    'extent': ('NAXIS1', 'NAXIS2'),   # N_pixels in x/y
    'ra': 'OBJCTRA',  # telescope pointing, RA
    'dec': 'OBJCTDEC',  # telescope pointin, Dec
    'radec_separator': ' ',   # RA/Dec hms separator, use 'XXX'
    # if already in degrees
    'date_keyword': 'DATETIME',  # obs date/time
    # keyword; use 'date|time' if separate
    'obsmidtime_jd': 'MIDTIMJD',  # obs midtime jd keyword
    # (usually provided by pp_prepare
    'object': 'OBJECT',  # object name keyword
    'filter': 'FILTER',  # filter keyword
    'filter_translations': {'clear': None},
    # filtername translation dictionary
    'exptime': 'EXPOSURE',  # exposure time keyword (s)
    'airmass': 'AIRMASS',  # airmass keyword


    # source extractor settings
    'source_minarea': 10,  # default sextractor source minimum N_pixels
    'source_snr': 3,  # default sextractor source snr for registration
    'aprad_default': 5,  # default aperture radius in px
    'aprad_range': [2, 10],  # [minimum, maximum] aperture radius (px)
    'sex-config-file': rootpath+'/setup/pdo.sex',
    'mask_file': {},  # mask files as a function of x,y binning

    # registration settings (Scamp)
    'scamp-config-file': rootpath+'/setup/pdo.scamp',
    'reg_max_mag': 16,
    'reg_search_radius': 0.2,  # deg
    'source_tolerance': 'high',

    # swarp settings
    'copy_keywords': ('TELESCOP,INSTRUME,FILTER,EXPOSURE,OBJECT,' +
                      'DATETIME,OBJCTRA,OBJCTDEC,SECPIX,' +
                      'TEL_KEYW,BINNING,MIDTIMJD'),
    #                         keywords to be copied in image
    #                         combination using swarp
    'swarp-config-file': rootpath+'/setup/pdo.swarp',

    # default catalog settings
    'astrometry_catalogs': ['TGAS'],
    'photometry_catalogs': ['PANSTARRS', 'SDSS-R9', 'APASS9']
}

# Palmer Divide Observatory, 0.5m f/8.1 Ritchey-Chretien, FLI KAF1001E -- misspelling
pdo05mf81kaf1001e_param = {
    'telescope_instrument': 'PDO 0.5m f8.1/FLI KAF1001E',  # telescope/instrument name
    'telescope_keyword': 'POD05MF81KAF1001E',      # telescope/instrument keyword
    'observatory_code': '716',         # MPC observatory code
    'secpix': (1.2, 1.2),  # pixel size (arcsec) before binning
    'ext_coeff': 0.05,          # typical extinction coefficient

    # image orientation preferences
    'flipx': True,
    'flipy': True,
    'rotate': 0,

    # instrument-specific FITS header keywords
    'binning': ('BINNING', 'BINNING'),  # binning in x/y
    'extent': ('NAXIS1', 'NAXIS2'),   # N_pixels in x/y
    'ra': 'OBJCTRA',  # telescope pointing, RA
    'dec': 'OBJCTDEC',  # telescope pointin, Dec
    'radec_separator': ':',   # RA/Dec hms separator, use 'XXX'
    # if already in degrees
    'date_keyword': 'DATE-OBS',  # obs date/time
    # keyword; use
    # 'date|time' if
    # separate
    'obsmidtime_jd': 'MIDTIMJD',  # obs midtime jd keyword
    # (usually provided by
    # pp_prepare
    'object': 'OBJECT',  # object name keyword
    'filter': 'FILTER',  # filter keyword
    'filter_translations': {'Clear': None},
    # filtername translation dictionary
    'exptime': 'EXPOSURE',  # exposure time keyword (s)
    'airmass': 'AIRMASS',  # airmass keyword


    # source extractor settings
    'source_minarea': 12,  # default sextractor source minimum N_pixels
    'source_snr': 3,  # default sextractor source snr for registration
    'aprad_default': 5,  # default aperture radius in px
    'aprad_range': [2, 10],  # [minimum, maximum] aperture radius (px)
    'sex-config-file': rootpath+'/setup/pdo.sex',
    'mask_file': {},
    #                        mask files as a function of x,y binning

    # registration settings (Scamp)
    'scamp-config-file': rootpath+'/setup/pdo.scamp',
    'reg_max_mag': 19,
    'reg_search_radius': 0.5,  # deg
    'source_tolerance': 'high',

    # swarp settings
    'copy_keywords': ('TELESCOP,INSTRUME,FILTER,EXPOSURE,OBJECT,' +
                      'DATE-OBS,OBJCTRA,OBJCTDEC,SECPIX,AIRMASS,' +
                      'TEL_KEYW,BINNING,MIDTIMJD'),
    #                         keywords to be copied in image
    #                         combination using swarp
    'swarp-config-file': rootpath+'/setup/pdo.swarp',

    # default catalog settings
    'astrometry_catalogs': ['GAIA'],
    'photometry_catalogs': ['PANSTARRS', 'SDSS-R9', 'APASS9']
}


# CS3-PDS-2-14N, 35cm SCT, STL-1001E
pds35cmstl1001e_param = {
    # telescope/instrument name
    'telescope_instrument': 'CS3-PDS-2-14N 35cm SCT/STL-1001E',
    'telescope_keyword': 'PDS35CMSTL1001E',      # telescope/instrument keyword
    'observatory_code': 'U82',         # MPC observatory code
    'secpix': (1.48, 1.48),  # pixel size (arcsec) before binning

    # image orientation preferences
    'flipx': False,
    'flipy': False,
    'rotate': 0,

    # instrument-specific FITS header keywords
    'binning': ('XBINNING', 'YBINNING'),  # binning in x/y
    'extent': ('NAXIS1', 'NAXIS2'),   # N_pixels in x/y
    'ra': 'OBJCTRA',  # telescope pointing, RA
    'dec': 'OBJCTDEC',  # telescope pointin, Dec
    'radec_separator': ' ',   # RA/Dec hms separator, use 'XXX'
    # if already in degrees
    'date_keyword': 'DATE-OBS',  # obs date/time
    # keyword; use 'date|time' if separate
    'obsmidtime_jd': 'MIDTIMJD',  # obs midtime jd keyword
    # (usually provided by pp_prepare
    'object': 'OBJECT',  # object name keyword
    'filter': 'FILTER',  # filter keyword
    'filter_translations': {'NF': None},
    # filtername translation dictionary
    'exptime': 'EXPOSURE',  # exposure time keyword (s)
    'airmass': 'AIRMASS',  # airmass keyword


    # source extractor settings
    'source_minarea': 10,  # default sextractor source minimum N_pixels
    'source_snr': 3,  # default sextractor source snr for registration
    'aprad_default': 5,  # default aperture radius in px
    'aprad_range': [2, 10],  # [minimum, maximum] aperture radius (px)
    'sex-config-file': rootpath+'/setup/pds.sex',
    'mask_file': {},  # mask files as a function of x,y binning

    # registration settings (Scamp)
    'scamp-config-file': rootpath+'/setup/pds.scamp',
    'reg_max_mag': 16,
    'reg_search_radius': 0.2,  # deg
    'source_tolerance': 'high',

    # swarp settings
    'copy_keywords': ('TELESCOP,INSTRUME,FILTER,EXPOSURE,OBJECT,' +
                      'DATETIME,OBJCTRA,OBJCTDEC,SECPIX,' +
                      'TEL_KEYW,XBINNING,YBINNING,MIDTIMJD'),
    #                         keywords to be copied in image
    #                         combination using swarp
    'swarp-config-file': rootpath+'/setup/pds.swarp',

    # default catalog settings
    'astrometry_catalogs': ['GAIA'],
    'photometry_catalogs': ['PANSTARRS', 'SDSS-R9', 'APASS9']
}

# MMT, MMTCam
mmtcam_param = {
    'telescope_instrument': 'MMT/MMTCam',  # telescope/instrument name
    'telescope_keyword': 'MMTCAM',      # telescope/instrument keyword
    'observatory_code': '696',         # MPC observatory code
    'secpix': (0.082, 0.082),  # pixel size (arcsec)
    # before binning
    'ext_coeff': 0.05,          # typical extinction coefficient


    # image orientation preferences
    'flipx': True,
    'flipy': True,
    'rotate': 0,

    # instrument-specific FITS header keywords
    'binning': ('XBINNING', 'YBINNING'),  # binning in x/y
    'extent': ('NAXIS1', 'NAXIS2'),   # N_pixels in x/y
    'ra': 'OBJCTRA',  # telescope pointing, RA
    'dec': 'OBJCTDEC',  # telescope pointin, Dec
    'radec_separator': ' ',   # RA/Dec hms separator, use 'XXX'
    # if already in degrees
    'date_keyword': 'DATE-OBS',  # obs date/time
    # keyword; use
    # 'date|time' if
    # separate
    'obsmidtime_jd': 'MIDTIMJD',  # obs midtime jd keyword
    # (usually provided by
    # pp_prepare
    'object': 'OBJECT',  # object name keyword
    'filter': 'FILTER',  # filter keyword
    'filter_translations': {'g': 'g', 'r': 'r',
                            'i': 'i'},
    # filtername translation dictionary
    'exptime': 'EXPTIME',  # exposure time keyword (s)
    'airmass': 'AIRMASS',  # airmass keyword


    # source extractor settings
    'source_minarea': 25,  # default sextractor source minimum N_pixels
    'source_snr': 3,  # default sextractor source snr for registration
    'aprad_default': 7,  # default aperture radius in px
    'aprad_range': [3, 20],  # [minimum, maximum] aperture radius (px)
    'sex-config-file': rootpath+'/setup/mmtcam.sex',
    'mask_file': {},
    #                        mask files as a function of x,y binning

    # registration settings (Scamp)
    'scamp-config-file': rootpath+'/setup/mmtcam.scamp',
    'reg_max_mag': 25,
    'reg_search_radius': 0.1,  # deg
    'source_tolerance': 'high',

    # swarp settings
    'copy_keywords': ('TELESCOP,INSTRUME,FILTER,EXPTIME,OBJECT,' +
                      'DATE-OBS,OBJCTRA,OBJCTDEC,SECPIX,AIRMASS,' +
                      'TEL_KEYW,XBINNING,YBINNING,MIDTIMJD'),
    #                         keywords to be copied in image
    #                         combination using swarp
    'swarp-config-file': rootpath+'/setup/mmtcam.swarp',

    # default catalog settings
    'astrometry_catalogs': ['GAIA'],
    'photometry_catalogs': ['PANSTARRS', 'SDSS-R9', 'APASS9']
}

# Magellan, LDSS3-C
magldss3_param = {
    'telescope_instrument': 'Magellan/LDSS3',  # telescope/instrument name
    'telescope_keyword': 'MAGLDSS3',      # telescope/instrument keyword
    'observatory_code': '268',         # MPC observatory code
    'secpix': (0.189, 0.189),  # pixel size (arcsec)
    # before binning
    'ext_coeff': 0.05,          # typical extinction coefficient


    # image orientation preferences
    'flipx': True,
    'flipy': True,
    'rotate': 0,

    # instrument-specific FITS header keywords
    'binning': ('BINNING#x1', 'BINNING#x2'),  # binning in x/y
    'extent': ('NAXIS1', 'NAXIS2'),   # N_pixels in x/y
    'ra': 'RA',  # telescope pointing, RA
    'dec': 'DEC',  # telescope pointin, Dec
    'radec_separator': ':',   # RA/Dec hms separator, use 'XXX'
    # if already in degrees
    'date_keyword': 'DATE-OBS|TIME-OBS',  # obs date/time
    # keyword; use
    # 'date|time' if
    # separate
    'obsmidtime_jd': 'MIDTIMJD',  # obs midtime jd keyword
    # (usually provided by
    # pp_prepare
    'object': 'OBJECT',  # object name keyword
    'filter': 'FILTER',  # filter keyword
    'filter_translations': {'W4800_7800': 'VR'},
    # filtername translation dictionary
    'exptime': 'EXPTIME',  # exposure time keyword (s)
    'airmass': 'AIRMASS',  # airmass keyword


    # source extractor settings
    'source_minarea': 10,  # default sextractor source minimum N_pixels
    'source_snr': 3,  # default sextractor source snr for registration
    'aprad_default': 3,  # default aperture radius in px
    'aprad_range': [3, 15],  # [minimum, maximum] aperture radius (px)
    'sex-config-file': rootpath+'/setup/magldss3.sex',
    'mask_file': {},
    #                        mask files as a function of x,y binning

    # registration settings (Scamp)
    'scamp-config-file': rootpath+'/setup/magldss3.scamp',
    'reg_max_mag': 25,
    'reg_search_radius': 0.1,  # deg
    'source_tolerance': 'high',

    # swarp settings
    'copy_keywords': ('TELESCOP,INSTRUME,FILTER,EXPTIME,OBJECT,' +
                      'DATE-OBS,TIME-OBS,RA,DEC,SECPIX,AIRMASS,' +
                      'TEL_KEYW,BINNING,MIDTIMJD'),
    #                         keywords to be copied in image
    #                         combination using swarp
    'swarp-config-file': rootpath+'/setup/mmtcam.swarp',

    # default catalog settings
    'astrometry_catalogs': ['GAIA'],
    'photometry_catalogs': ['PANSTARRS', 'SDSS-R9', 'APASS9']
}

# Steward 90", SCC
steward90scc_param = {
    'telescope_instrument': 'Steward90/SCC',  # telescope/instrument name
    'telescope_keyword': 'STEWARD90SCC',  # telescope/instrument keyword
    'observatory_code': '695',         # MPC observatory code
    'secpix': (0.1455, 0.1455),  # pixel size (arcsec)
    # before binning
    'ext_coeff': 0.05,          # typical extinction coefficient


    # image orientation preferences
    'flipx': True,
    'flipy': True,
    'rotate': 0,

    # instrument-specific FITS header keywords
    'binning': ('XBINNING', 'YBINNING'),
    # binning in x/y, '_blankN' denotes that both axes
    # are listed in one keyword, sep. by blanks
    'extent': ('NAXIS1', 'NAXIS2'),   # N_pixels in x/y
    'ra': 'RA',  # telescope pointing, RA
    'dec': 'DEC',  # telescope pointin, Dec
    'radec_separator': ':',   # RA/Dec hms separator, use 'XXX'
    # if already in degrees
    'date_keyword': 'DATE-OBS',  # obs date/time
    # keyword; use
    # 'date|time' if
    # separate
    'obsmidtime_jd': 'MIDTIMJD',  # obs midtime jd keyword
    # (usually provided by
    # pp_prepare
    'object': 'OBJECT',  # object name keyword
    'filter': 'FILTER',  # filter keyword
    'filter_translations': {'r': 'r'},
    # filtername translation dictionary
    'exptime': 'EXPTIME',  # exposure time keyword (s)
    'airmass': 'AIRMASS',  # airmass keyword


    # source extractor settings
    'source_minarea': 9,  # default sextractor source minimum N_pixels
    'source_snr': 3,  # default sextractor source snr for registration
    'aprad_default': 4,  # default aperture radius in px
    'aprad_range': [2, 10],  # [minimum, maximum] aperture radius (px)
    'sex-config-file': rootpath+'/setup/steward90scc.sex',
    'mask_file': {},
    #                        mask files as a function of x,y binning

    # registration settings (Scamp)
    'scamp-config-file': rootpath+'/setup/steward90scc.scamp',
    'reg_max_mag': 19,
    'reg_search_radius': 0.5,  # deg
    'source_tolerance': 'high',

    # swarp settings
    'copy_keywords': ('OBSERVAT,INSTRUME,EXPTIME,OBJECT,' +
                      'DATE-OBS,RA,DEC,AIRMASS,TEL_KEYW,CCDSUM,' +
                      'FILTERS,MIDTIMJD'),
    #                        keywords to be copied in image
    #                        combination using swarp
    'swarp-config-file': rootpath+'/setup/steward90scc.swarp',

    # default catalog settings
    'astrometry_catalogs': ['GAIA'],
    'photometry_catalogs': ['PANSTARRS', 'SDSS-R9', 'APASS9']
}

# McDonald 2.1m Struve, CQUEAN
struvecquean_param = {
    'telescope_instrument': 'Struve/CQUEAN',  # telescope/instrument name
    'telescope_keyword': 'stuvezquean',      # telescope/instrument keyword
    'observatory_code': '711',         # MPC observatory code
    'secpix': (0.276, 0.276),  # pixel size (arcsec)
    # before binning
    'ext_coeff': 0.05,          # typical extinction coefficient


    # image orientation preferences
    'flipx': True,
    'flipy': False,
    'rotate': 0,

    # instrument-specific FITS header keywords
    'binning': (1, 1),  # binning in x/y
    'extent': ('NAXIS1', 'NAXIS2'),   # N_pixels in x/y
    'ra': 'TEL_RA',  # telescope pointing, RA
    'dec': 'TEL_DEC',  # telescope pointin, Dec
    'radec_separator': ':',   # RA/Dec hms separator, use 'XXX'
    # if already in degrees
    'date_keyword': 'DATE-OBS|TIME-OBS',  # obs date/time
    # keyword; use
    # 'date|time' if
    # separate
    'obsmidtime_jd': 'MIDTIMJD',  # obs midtime jd keyword
    # (usually provided by
    # pp_prepare
    'object': 'OBJECT',  # object name keyword
    'filter': 'FILTER',  # filter keyword
    'filter_translations': {'B': 'B', 'V': 'V',
                            'R': 'R', 'I': 'I'},
    # filtername translation dictionary
    'exptime': 'EXPTIME',  # exposure time keyword (s)
    'airmass': 'AIRMASS',  # airmass keyword


    # source extractor settings
    'source_minarea': 12,  # default sextractor source minimum N_pixels
    'source_snr': 3,  # default sextractor source snr for registration
    'aprad_default': 5,  # default aperture radius in px
    'aprad_range': [2, 10],  # [minimum, maximum] aperture radius (px)
    'sex-config-file': rootpath+'/setup/vatt4k.sex',
    'mask_file': {},
    #                        mask files as a function of x,y binning

    # registration settings (Scamp)
    'scamp-config-file': rootpath+'/setup/vatt4k.scamp',
    'reg_max_mag': 19,
    'reg_search_radius': 0.5,  # deg
    'source_tolerance': 'high',

    # swarp settings
    'copy_keywords': ('TELESCOP,FILTER,EXPTIME,OBJECT,' +
                      'DATE-OBS,TIME-OBS,TEL_RA,TEL_DEC,SECPIX,AIRMASS,' +
                      'TEL_KEYW,MIDTIMJD'),
    #                         keywords to be copied in image
    #                         combination using swarp
    'swarp-config-file': rootpath+'/setup/vatt4k.swarp',

    # default catalog settings
    'astrometry_catalogs': ['GAIA'],
    'photometry_catalogs': ['PANSTARRS', 'SDSS-R9', 'APASS9']
}

ztfmosaic_param = {
    'telescope_instrument': 'ZTF/MOSAIC',  # telescope/instrument name
    'telescope_keyword': 'ZTFMOSAIC',  # telescope/instrument keyword
    'observatory_code': 'I41',  # MPC observatory code
    'secpix': (1.012, 1.012),  # pixel size (arcsec) before binning

    # image orientation preferences
    'flipx': True,
    'flipy': False,
    'rotate': 0,

    # instrument-specific FITS header keywords
    'binning': ('CCDSUM#blank0', 'CCDSUM#blank1'),  # binning in x/y
    'extent': ('NAXIS1', 'NAXIS2'),  # N_pixels in x/y
    'ra': 'OBJRAD',  # telescope pointing, RA
    'dec': 'OBJDECD',  # telescope pointin, Dec
    'radec_separator': 'XXX',  # RA/Dec hms separator, use 'XXX'
    # if already in degrees
    'date_keyword': 'OBSJD',  # obs date/time
    # keyword; use
    # 'date|time' if
    # separate
    'obsmidtime_jd': 'MIDTIMJD',  # obs midtime jd keyword
    # (usually provided by
    # pp_prepare
    'object': 'OBJECT',  # object name keyword
    'filter': 'FILTER',  # filter keyword
    'filter_translations': {'ZTF_g': 'g', 'ZTF_r': 'r'},
    # filtername translation dictionary
    'exptime': 'EXPTIME',  # exposure time keyword (s)
    'airmass': 'AIRMASS',  # airmass keyword

    # source extractor settings
    'source_minarea': 12,  # default sextractor source minimum N_pixels
    'source_snr': 3,  # default sextractor source snr for registration
    'aprad_default': 5,  # default aperture radius in px
    'aprad_range': [2, 10],  # [minimum, maximum] aperture radius (px)
    'sex-config-file': rootpath + '/setup/ztfmosaic.sex',
    'mask_file': {},
    #                        mask files as a function of x,y binning

    # scamp settings
    'scamp-config-file': rootpath + '/setup/ztfmosaic.scamp',
    'reg_max_mag': 19,
    'reg_search_radius': 0.1,  # deg
    'source_tolerance': 'high',

    # default catalog settings
    'astrometry_catalogs': ['GAIA'],
    'photometry_catalogs': ['PANSTARRS', 'SDSS-R9']
}

# INT, WFC
intwfc_param = {
    'telescope_instrument': 'INT/WFC',  # telescope/instrument name
    'telescope_keyword': 'INTWFC',      # telescope/instrument keyword
    'observatory_code': '950',         # MPC observatory code
    'secpix': (0.333, 0.333),  # pixel size (arcsec)
    # before binning
    'ext_coeff': 0.05,          # typical extinction coefficient


    # image orientation preferences
    'flipx': True,
    'flipy': False,
    'rotate': 90,

    # instrument-specific FITS header keywords
    'binning': ('CCDXBIN', 'CCDYBIN'),  # binning in x/y
    'extent': ('NAXIS1', 'NAXIS2'),   # N_pixels in x/y
    'ra': 'RA',  # telescope pointing, RA
    'dec': 'DEC',  # telescope pointin, Dec
    'radec_separator': ':',   # RA/Dec hms separator, use 'XXX'
    # if already in degrees
    'date_keyword': 'DATE-OBS|UT',  # obs date/time
    # keyword; use
    # 'date|time' if
    # separate
    'obsmidtime_jd': 'MIDTIMJD',  # obs midtime jd keyword
    # (usually provided by
    # pp_prepare
    'object': 'OBJECT',  # object name keyword
    'filter': 'WFFBAND',  # filter keyword
    'filter_translations': {'V': 'V'},
    # filtername translation dictionary
    'exptime': 'EXPTIME',  # exposure time keyword (s)
    'airmass': 'AIRMASS',  # airmass keyword


    # source extractor settings
    'source_minarea': 12,  # default sextractor source minimum N_pixels
    'source_snr': 3,  # default sextractor source snr for registration
    'aprad_default': 5,  # default aperture radius in px
    'aprad_range': [2, 12],  # [minimum, maximum] aperture radius (px)
    'sex-config-file': rootpath+'/setup/intwfc.sex',
    'mask_file': {},
    #                        mask files as a function of x,y binning

    # registration settings (Scamp)
    'scamp-config-file': rootpath+'/setup/intwfc.scamp',
    'reg_max_mag': 19,
    'reg_search_radius': 0.5,  # deg
    'source_tolerance': 'high',

    # swarp settings
    'copy_keywords': ('TELESCOP,INSTRUME,FILTER,EXPTIME,OBJECT,' +
                      'DATE-OBS,UT,RA,DEC,SECPIX,AIRMASS,' +
                      'TEL_KEYW,CCDXBIN,CCDYBIN,MIDTIMJD'),
    #                         keywords to be copied in image
    #                         combination using swarp
    'swarp-config-file': rootpath+'/setup/intwfc.swarp',

    # default catalog settings
    'astrometry_catalogs': ['GAIA'],
    'photometry_catalogs': ['PANSTARRS', 'SDSS-R9', 'APASS9']
}

# NOT, ALFOSC
notalfosc_param = {
    'telescope_instrument': 'NOT/ALFOSC',  # telescope/instrument name
    'telescope_keyword': 'NOTALFOSC',      # telescope/instrument keyword
    'observatory_code': 'Z23',         # MPC observatory code
    'secpix': (0.2138, 0.2138),  # pixel size (arcsec)
    # before binning
    'ext_coeff': 0.05,          # typical extinction coefficient


    # image orientation preferences
    'flipx': True,
    'flipy': False,
    'rotate': 0,

    # instrument-specific FITS header keywords
    'binning': ('DETXBIN', 'DETYBIN'),  # binning in x/y
    'extent': ('NAXIS1', 'NAXIS2'),   # N_pixels in x/y
    'ra': 'RA',  # telescope pointing, RA
    'dec': 'DEC',  # telescope pointin, Dec
    'radec_separator': 'XXX',   # RA/Dec hms separator, use 'XXX'
    # if already in degrees
    'date_keyword': 'DATE-OBS',  # obs date/time
    # keyword; use
    # 'date|time' if
    # separate
    'obsmidtime_jd': 'MIDTIMJD',  # obs midtime jd keyword
    # (usually provided by
    # pp_prepare
    'object': 'OBJECT',  # object name keyword
    'filter': 'ALFLTNM',  # filter keyword
    'filter_translations': {'Open': None, 'U_Bes 362_60': 'U',
                            'B_Bes 440_100': 'B', 'V_Bes 530_80': 'V',
                            'R_Bes 650_130': 'R', 'i_int 797_157': 'I'},
    # filtername translation dictionary
    'exptime': 'EXPTIME',  # exposure time keyword (s)
    'airmass': 'AIRMASS',  # airmass keyword


    # source extractor settings
    'source_minarea': 12,  # default sextractor source minimum N_pixels
    'source_snr': 3,  # default sextractor source snr for registration
    'aprad_default': 5,  # default aperture radius in px
    'aprad_range': [2, 10],  # [minimum, maximum] aperture radius (px)
    'sex-config-file': rootpath+'/setup/notalfosc.sex',
    'mask_file': {},
    #                        mask files as a function of x,y binning

    # registration settings (Scamp)
    'scamp-config-file': rootpath+'/setup/notalfosc.scamp',
    'reg_max_mag': 19,
    'reg_search_radius': 0.5,  # deg
    'source_tolerance': 'high',

    # swarp settings
    'copy_keywords': ('TELESCOP,INSTRUME,ALFTLNM,EXPTIME,OBJECT,' +
                      'DATE-OBS,RA,DEC,SECPIX,AIRMASS,' +
                      'TEL_KEYW,DETXBIN,DETYBIN,MIDTIMJD'),
    #                         keywords to be copied in image
    #                         combination using swarp
    'swarp-config-file': rootpath+'/setup/notalfosc.swarp',

    # default catalog settings
    'astrometry_catalogs': ['GAIA'],
    'photometry_catalogs': ['PANSTARRS', 'SDSS-R9', 'APASS9']
}

# NEXT
nextfli_param = {
    'telescope_instrument': 'NEXT',  # telescope/instrument name
    'telescope_keyword': 'NEXT',  # telescope/instrument keyword
    'observatory_code': 'C42',  # MPC observatory code
    'secpix': (0.64, 0.64),  # pixel size (arcsec) before binning

    # image orientation preferences
    'flipx': False,
    'flipy': False,
    'rotate': 0,

    # instrument-specific FITS header keywords
    'binning': ('XBINNING', 'YBINNING'),  # binning in x/y
    'extent': ('NAXIS1', 'NAXIS2'),  # N_pixels in x/y
    'ra': 'RA',  # telescope pointing, RA
    'dec': 'DEC',  # telescope pointin, Dec
    'radec_separator': ' ',  # RA/Dec hms separator, use 'XXX'
    # if already in degrees
    'date_keyword': 'DATE-OBS',  # obs date/time
    # keyword; use
    # 'date|time' if
    # separate
    'obsmidtime_jd': 'MJD-OBS',  # obs midtime jd keyword
    # (usually provided by
    # pp_prepare
    'object': 'OBJECT',  # object name keyword
    'filter': 'FILTER',  # filter keyword
    'filter_translations': {'V': 'V', 'R': 'R', 'B': 'B', 'g2': 'g', 'r2': 'r', 'i2': 'i', 'Sloan-r': 'r'},
    # filtername translation dictionary
    'exptime': 'EXPTIME',  # exposure time keyword (s)
    'airmass': 'AIRMASS',  # airmass keyword

    # source extractor settings
    'source_minarea': 12,  # default sextractor source minimum N_pixels
    'source_snr': 3,  # default sextractor source snr for registration
    'aprad_default': 5,  # default aperture radius in px
    'aprad_range': [2, 10],  # [minimum, maximum] aperture radius (px)
    'sex-config-file': rootpath + '/setup/next.sex',
    'mask_file': {},
    #                        mask files as a function of x,y binning

    # scamp settings
    'scamp-config-file': rootpath + '/setup/next.scamp',

    'reg_max_mag': 19,
    'reg_search_radius': 0.5,  # deg
    'source_tolerance': 'high',

    # swarp settings
    'copy_keywords': ('OBSERVAT,INSTRUME,EXPTIME,OBJECT,' +
                      'DATE-OBS,TEL_KEYW,XBINNING,YBINNING,' +
                      'FILTER,RA,DEC'),
    #                        keywords to be copied in image
    #                        combination using swarp
    'swarp-config-file': rootpath+'/setup/next.swarp',

    # default catalog settings
    'astrometry_catalogs': ['GAIA'],
    'photometry_catalogs': ['PANSTARRS']
}


# GTC, OSIRIS
gtcosiris_param = {
    'telescope_instrument': 'GTC/OSIRIS',  # telescope/instrument name
    'telescope_keyword': 'GTCOSIRIS',  # telescope/instrument keyword
    'observatory_code': 'Z18',         # MPC observatory code
    'secpix': (0.127, 0.127),  # pixel size (arcsec)
    # before binning
    'ext_coeff': 0.05,          # typical extinction coefficient


    # image orientation preferences
    'flipx': True,
    'flipy': False,
    'rotate': 0,

    # instrument-specific FITS header keywords
    'binning': ('CCDSUM#blank0', 'CCDSUM#blank1'),
    # binning in x/y, '_blankN' denotes that both axes
    # are listed in one keyword, sep. by blanks
    'extent': ('NAXIS1', 'NAXIS2'),   # N_pixels in x/y
    'ra': 'RA',  # telescope pointing, RA
    'dec': 'DEC',  # telescope pointin, Dec
    'radec_separator': ':',   # RA/Dec hms separator, use 'XXX'
    # if already in degrees
    'date_keyword': 'DATE-OBS',  # obs date/time
    # keyword; use
    # 'date|time' if
    # separate
    'obsmidtime_jd': 'MIDTIMJD',  # obs midtime jd keyword
    # (usually provided by
    # pp_prepare
    'object': 'OBJECT',  # object name keyword
    'filter': 'FILTER2',  # filter keyword
    'filter_translations': {'Sloan_r': 'r'},
    # filtername translation dictionary
    'exptime': 'EXPTIME',  # exposure time keyword (s)
    'airmass': 'AIRMASS',  # airmass keyword


    # source extractor settings
    'source_minarea': 9,  # default sextractor source minimum N_pixels
    'source_snr': 3,  # default sextractor source snr for registration
    'aprad_default': 4,  # default aperture radius in px
    'aprad_range': [2, 10],  # [minimum, maximum] aperture radius (px)
    'sex-config-file': rootpath+'/setup/dctlmi.sex',
    'mask_file': {},
    #                        mask files as a function of x,y binning

    # registration settings (Scamp)
    'scamp-config-file': rootpath+'/setup/dctlmi.scamp',
    'reg_max_mag': 19,
    'reg_search_radius': 0.5,  # deg
    'source_tolerance': 'high',

    # swarp settings
    'copy_keywords': ('OBSERVAT,INSTRUME,EXPTIME,OBJECT,' +
                      'DATE-OBS,RA,DEC,AIRMASS,TEL_KEYW,CCDSUM,' +
                      'FILTER2,MIDTIMJD'),
    #                        keywords to be copied in image
    #                        combination using swarp
    'swarp-config-file': rootpath+'/setup/dctlmi.swarp',

    # default catalog settings
    'astrometry_catalogs': ['GAIA'],
    'photometry_catalogs': ['PANSTARRS', 'SDSS-R9', 'APASS9']
}

# CFHT, MegaPrime
cfhtmegaprime_param = {
    'telescope_instrument': 'CFHT/MegaPrime',  # telescope/instrument name
    'telescope_keyword': 'CFHTMEGAPRIME',  # telescope/instrument keyword
    'observatory_code': '568',         # MPC observatory code
    'secpix': (0.185, 0.185),  # pixel size (arcsec)
    # before binning
    'ext_coeff': 0.05,          # typical extinction coefficient


    # image orientation preferences
    'flipx': True,
    'flipy': False,
    'rotate': 0,

    # instrument-specific FITS header keywords
    'binning': ('CCDSUM#blank0', 'CCDSUM#blank1'),
    # binning in x/y, '_blankN' denotes that both axes
    # are listed in one keyword, sep. by blanks
    'extent': ('NAXIS1', 'NAXIS2'),   # N_pixels in x/y
    'ra': 'RA',  # telescope pointing, RA
    'dec': 'DEC',  # telescope pointin, Dec
    'radec_separator': ':',   # RA/Dec hms separator, use 'XXX'
    # if already in degrees
    'date_keyword': 'DATE-OBS',  # obs date/time
    # keyword; use
    # 'date|time' if
    # separate
    'obsmidtime_jd': 'MIDTIMJD',  # obs midtime jd keyword
    # (usually provided by
    # pp_prepare
    'object': 'OBJECT',  # object name keyword
    'filter': 'FILTER2',  # filter keyword
    'filter_translations': {'Sloan_r': 'r'},
    # filtername translation dictionary
    'exptime': 'EXPTIME',  # exposure time keyword (s)
    'airmass': 'AIRMASS',  # airmass keyword


    # source extractor settings
    'source_minarea': 9,  # default sextractor source minimum N_pixels
    'source_snr': 3,  # default sextractor source snr for registration
    'aprad_default': 4,  # default aperture radius in px
    'aprad_range': [2, 10],  # [minimum, maximum] aperture radius (px)
    'sex-config-file': rootpath+'/setup/dctlmi.sex',
    'mask_file': {},
    #                        mask files as a function of x,y binning

    # registration settings (Scamp)
    'scamp-config-file': rootpath+'/setup/dctlmi.scamp',
    'reg_max_mag': 19,
    'reg_search_radius': 0.5,  # deg
    'source_tolerance': 'high',

    # swarp settings
    'copy_keywords': ('OBSERVAT,INSTRUME,EXPTIME,OBJECT,' +
                      'DATE-OBS,RA,DEC,AIRMASS,TEL_KEYW,CCDSUM,' +
                      'FILTER2,MIDTIMJD'),
    #                        keywords to be copied in image
    #                        combination using swarp
    'swarp-config-file': rootpath+'/setup/dctlmi.swarp',

    # default catalog settings
    'astrometry_catalogs': ['GAIA'],
    'photometry_catalogs': ['PANSTARRS', 'SDSS-R9', 'APASS9']
}

# NPOI PW1m, FLI
pwflinpoi_param = {
    'telescope_instrument': 'PW1mNPOI/FLI',  # telescope/instrument name
    'telescope_keyword': 'PWFLINPOI',  # telescope/instrument keyword

    'observatory_code': '699',         # MPC observatory code
    'secpix': (0.31, 0.31),  # pixel size (arcsec)
    # before binning
    'ext_coeff': 0.05,          # typical extinction coefficient


    # image orientation preferences
    'flipx': True,
    'flipy': True,
    'rotate': 0,

    # instrument-specific FITS header keywords
    'binning': ('XBINNING', 'YBINNING'),  # binning in x/y
    # binning in x/y, '_blankN' denotes that both axes
    # are listed in one keyword, sep. by blanks
    'extent': ('NAXIS1', 'NAXIS2'),   # N_pixels in x/y
    'ra': 'RA',  # telescope pointing, RA
    'dec': 'DEC',  # telescope pointin, Dec
    'radec_separator': ' ',   # RA/Dec hms separator, use 'XXX'
    # if already in degrees
    'date_keyword': 'DATE-OBS',  # obs date/time
    # keyword; use
    # 'date|time' if
    # separate
    'obsmidtime_jd': 'MIDTIMJD',  # obs midtime jd keyword
    # (usually provided by
    # pp_prepare
    'object': 'OBJECT',  # object name keyword
    'filter': 'FILTER',  # filter keyword
    'filter_translations': {'clear': 'r', 'Sloan-r': 'r'},
    # filtername translation dictionary
    'exptime': 'EXPTIME',  # exposure time keyword (s)
    'airmass': 'AIRMASS',  # airmass keyword


    # source extractor settings
    'source_minarea': 9,  # default sextractor source minimum N_pixels
    'source_snr': 3,  # default sextractor source snr for registration
    'aprad_default': 4,  # default aperture radius in px
    'aprad_range': [2, 10],  # [minimum, maximum] aperture radius (px)
    'sex-config-file': rootpath+'/setup/dctlmi.sex',
    'mask_file': {},
    #                        mask files as a function of x,y binning

    # registration settings (Scamp)
    'scamp-config-file': rootpath+'/setup/dctlmi.scamp',
    'reg_max_mag': 19,
    'reg_search_radius': 0.5,  # deg
    'source_tolerance': 'high',

    # swarp settings
    'copy_keywords': ('TELESCOP,INSTRUME,EXPTIME,OBJECTA,' +
                      'UTCSTART,RA,DEC,AIRMASS,' +
                      'FILTER,MIDTIMJD'),
    #                        keywords to be copied in image
    #                        combination using swarp
    'swarp-config-file': rootpath+'/setup/dctlmi.swarp',

    # default catalog settings
    'astrometry_catalogs': ['GAIA'],
    'photometry_catalogs': ['PANSTARRS', 'SDSS-R9', 'APASS9']
}

<<<<<<< HEAD
bucharest_param = {
    'telescope_instrument': '0.5-m, Bucharest, NEEMO T03m',  # telescope/instrument name
    'telescope_keyword': 'NEEMO T03m/FLI',  # telescope/instrument keyword
    'observatory_code': '073',   # MPC observatory code
    'secpix': (1.326, 1.326),    # pixel size (arcsec) before binning

    # image orientation preferences
    'flipx': False,
    'flipy': False,
    'rotate': 180,

    # instrument-specific FITS header keywords
    'binning': ('XBINNING', 'YBINNING'),  # binning in x/y
    'extent': ('NAXIS1', 'NAXIS2'),  # N_pixels in x/y
    'ra': 'OBJCTRA',  # telescope pointing, RA
    'dec': 'OBJCTDEC',  # telescope pointin, Dec
    'radec_separator': ' ',  # RA/Dec hms separator, use 'XXX'
    # if already in degrees
    'date_keyword': 'DATE-OBS',  # obs date/time
    # keyword; use
    # 'date|time' if
    # separate
    'obsmidtime_jd': '',  # obs midtime jd keyword
    # (usually provided by
    # pp_prepare
    'object': 'OBJECT',  # object name keyword
    'filter': 'FILTER',  # filter keyword
    'filter_translations': {'B': 'B', 'V': 'V',
                            'R': 'R', 'I': 'I',
                            'SG': 'SG', 'SI': 'SI'},
    # filtername translation dictionary
    'exptime': 'EXPTIME',  # exposure time keyword (s)
    'airmass': 'AIRMASS',  # airmass keyword

    # source extractor settingss
    'source_minarea': 12,  # default sextractor source minimum N_pixels
    'source_snr': 3,  # default sextractor source snr for registration
    'aprad_default': 6,  # default aperture radius in px
    'aprad_range': [2, 15],  # [minimum, maximum] aperture radius (px)
    'sex-config-file': rootpath + '/setup/rbt.sex',
    'mask_file': {},
    #                        mask files as a function of x,y binning

    # scamp settings
    'scamp-config-file': rootpath + '/setup/rbt.scamp',
    'reg_max_mag': 19,
    'reg_search_radius': 0.5,  # deg
    'source_tolerance': 'high',

    # swarp settings
    'copy_keywords': ('OBJNAME,EXPOSURE,FILTER,DATE,JD'),
    #                        keywords to be copied in image
    #                        combination using swarp
    'swarp-config-file': rootpath+'/setup/rbt.swarp',

    # default catalog settings
    'astrometry_catalogs': ['2MASS'],
    'photometry_catalogs': ['PANSTARRS', 'SDSS-R9', '2MASS']
}
# ------------------------------------------------------------------------------
# Cluj(Kluż): 0.6-m CDK24, Cluj Observatory, Romania
cluj_param = {
    'telescope_instrument': '0.6-m CDK24',  # telescope/instrument name
    'telescope_keyword': '0.6-m CDK24',  # telescope/instrument keyword
    'observatory_code': 'L04',   # MPC observatory code
    'secpix': (0.936, 0.936),    # pixel size (arcsec) before binning

    # image orientation preferences
    'flipx': False,
    'flipy': False,
    'rotate': 180,

    # instrument-specific FITS header keywords
    'binning': ('XBINNING', 'YBINNING'),  # binning in x/y
    'extent': ('NAXIS1', 'NAXIS2'),  # N_pixels in x/y
    'ra': 'OBJCTRA',  # telescope pointing, RA
    'dec': 'OBJCTDEC',  # telescope pointin, Dec
    'radec_separator': ' ',  # RA/Dec hms separator, use 'XXX'
    # if already in degrees
    'date_keyword': 'DATE-OBS',  # obs date/time
    # keyword; use
    # 'date|time' if
    # separate
    'obsmidtime_jd': '',  # obs midtime jd keyword
    # (usually provided by
    # pp_prepare
    'object': 'OBJECT',  # object name keyword
    'filter': 'FILTER',  # filter keyword
    'filter_translations': {'B': 'B', 'V': 'V',
                            'R': 'R', 'I': 'I',
                            'SG': 'SG', 'SI': 'SI'},
    # filtername translation dictionary
    'exptime': 'EXPTIME',  # exposure time keyword (s)
    'airmass': 'AIRMASS',  # airmass keyword

    # source extractor settings
    'source_minarea': 9,  # default sextractor source minimum N_pixels
    'source_maxarea': 0,  # maxarea of the source
    'source_snr': 4,  # default sextractor source snr for registration
    'aprad_default': 10,  # default aperture radius in px
    'aprad_range': [2, 25],  # [minimum, maximum] aperture radius (px)
    'sex-config-file': rootpath + '/setup/generic.sex',
    'mask_file': {},
    #                        mask files as a function of x,y binning

    # scamp settings
    'scamp-config-file': rootpath + '/setup/generic.scamp',
    'reg_max_mag': 19,
    'reg_search_radius': 0.5,  # deg
    'source_tolerance': 'high',

    # swarp settings
    'copy_keywords': ('OBJNAME,EXPOSURE,FILTER,DATE,JD'),
    #                        keywords to be copied in image
    #                        combination using swarp
    'swarp-config-file': rootpath+'/setup/generic.swarp',

    # default catalog settings
    'astrometry_catalogs': ['2MASS'],
    'photometry_catalogs': ['PANSTARRS', 'SDSS-R9', '2MASS']
}

crowson_param = {
    # 'telescope_instrument': 'AT12RCT',  # telescope/instrument name
    'telescope_instrument': 'AT12RCT',  # telescope/instrument name
    'telescope_keyword': 'AT12RCT',  # telescope/instrument keyword
    'observatory_code': 'V16',   # MPC observatory code
    'secpix': (0.916, 0.916),    # pixel size (arcsec) before binning

    # image orientation preferences
    'flipx': False,
    'flipy': False,
    'rotate': 0,

    # instrument-specific FITS header keywords
    'binning': ('XBINNING', 'YBINNING'),  # binning in x/y
    'extent': ('NAXIS1', 'NAXIS2'),  # N_pixels in x/y
    'ra': 'OBJCTRA',  # telescope pointing, RA
    'dec': 'OBJCTDEC',  # telescope pointin, Dec
    'radec_separator': ' ',  # RA/Dec hms separator, use 'XXX'
    # if already in degrees
    'date_keyword': 'DATE-OBS',  # obs date/time
    # keyword; use
    # 'date|time' if
    # separate
    'obsmidtime_jd': '',  # obs midtime jd keyword
    # (usually provided by
    # pp_prepare
    'object': 'OBJECT',  # object name keyword
    'filter': 'FILTER',  # filter keyword
    'filter_translations': {'B': 'B', 'V': 'V',
                            'R': 'R', 'I': 'I',
                            'SG': 'SG', 'SI': 'SI',
                            'Luminosity': None},
    # filtername translation dictionary
    'exptime': 'EXPTIME',  # exposure time keyword (s)
    'airmass': 'AIRMASS',  # airmass keyword

    # source extractor settings
    'source_minarea': 12,  # default sextractor source minimum N_pixels
    'source_maxarea': 0,
    'source_snr': 3,  # default sextractor source snr for registration
    'aprad_default': 6,  # default aperture radius in px
    'aprad_range': [2, 15],  # [minimum, maximum] aperture radius (px)
    'sex-config-file': rootpath + '/setup/generic.sex',
    'mask_file': {},
    #                        mask files as a function of x,y binning

    # scamp settings
    'scamp-config-file': rootpath + '/setup/generic.scamp',
    'reg_max_mag': 19,
    'reg_search_radius': 0.5,  # deg
    'source_tolerance': 'high',

    # swarp settings
    'copy_keywords': ('OBJNAME,EXPOSURE,FILTER,DATE,JD'),
    #                        keywords to be copied in image
    #                        combination using swarp
    'swarp-config-file': rootpath+'/setup/generic.swarp',

    # default catalog settings
    'astrometry_catalogs': ['2MASS'],
    'photometry_catalogs': ['PANSTARRS', 'SDSS-R9', '2MASS']
}
# add telescope configurations to 'official' telescopes.py
#implemented_telescopes.append('cluj')
# translate INSTRUME (or others, see _pp_conf.py) header keyword into PP telescope keyword
#instrument_identifiers['SBIG ST-L-6K 3 CCD Camera'] = 'cluj'
# translate telescope keyword into parameter set defined here
#telescope_parameters['0.6-m CDK24'] = cluj_param
# add telescope configurations to 'official' telescopes.py
#implemented_telescopes.append('bucharest')
# translate INSTRUME (or others, see _pp_conf.py) header keyword into PP telescope keyword
#instrument_identifiers['FLI'] = 'bucharest'
# translate telescope keyword into parameter set defined here
#telescope_parameters['NEEMO T03m'] = bucharest_param
=======
    
>>>>>>> dbc60478
# access functions for telescope configurations


implemented_telescopes = ['VATT4K', 'DCTLMI', 'ARC35ARCTIC',
                          'ARC35AGILE', 'MAGIMACSL', 'MAGIMACSS',
                          'LOWELL31', 'LOWELL42',
                          'LOWELL72',
                          'CTIO09', 'CTIO10', 'CTIO13CCD', 'UH88SNIFS',
                          'WIYN09HDI', 'RATIR', 'SOARGOODMANold', 'SOARGOODMAN',
                          'OHP120',
                          'TNGDOLORES', 'GENERIC', 'KPNO4MOS1', 'FROST',
                          'MEXMAN', 'KPNO4MOS1', 'KPNOMOS3',
                          'KPNO4NEWF', 'UKIRTWFCAM', 'VLTFORS2',
                          'LOWELL42SITE', 'PLUTOPLATE', 'TCS15MUSCAT2',
                          'LCOSBIGKB78', 'ARC35SPICAM', 'LCOSINFL03',
                          'LCOSINFL06',
                          'LCOSINFL16', 'LCOSINFL11',
                          'LCOSINFA03', 'LCOSINFA15',
                          'LCOSPECFS01', 'P60OPT', 'P60SEDM', 'GMOSN',
                          'DFOSC', 'LONEOS', 'PDO25CMF63ST8', 'PDO05F81KAF1001E',
                          'PDS35CMSTL1001E', 'MMTCAM', 'MAGLDSS3',
                          'SL40IN', 'STEWARD90SCC', 'STRUVECQUEAN',
                          'ZTFMOSAIC', 'NOTALFOSC', 'NEXT', 'GTCOSIRIS',
<<<<<<< HEAD
                          'PWFLINPOI', 'NEEMO T03m', '0.6-m CDK24', 'AT12RCT',
                          'SBIG STF-8300 CCD Camera', 'SBIG ST-L-6K 3 CCD Camera',]
=======
                          'PWFLINPOI']
>>>>>>> dbc60478

# translate INSTRUME (or others, see _pp_conf.py) header keyword into
# PP telescope keyword
instrument_identifiers = {'= "Vatt4k"':        'VATT4K',
                          'LMI':               'DCTLMI',
                          'lmi': 'DCTLMI',
                          'arctic':            'ARC35ARCTIC',
                          'agile':             'ARC35AGILE',
                          'IMACS Long-Camera': 'MAGIMACSL',
                          'IMACS Short-Camera': 'MAGIMACSS',
                          'DLR-MKIII':         'CA123DLRMKIII',
                          'NASAcam':           'LOWELL31',
                          'nasa42':            'LOWELL42',
                          'E2V CCD-231 4096x4112': 'LOWELL42',
                          'PRISM Instrument':  'LOWELL72',
                          'Prism 2048x2048 CCD': 'LOWELL72',
                          'prism': 'LOWELL72',
                          'cfccd':             'CTIO09',
                          'Y4KCam':            'CTIO10',
                          'ANDICAM-CCD':       'CTIO13CCD',
                          'SNIFS':             'UH88SNIFS',
                          'hdi':               'WIYN09HDI',
                          'ArtemisHSC':        'GENERIC',
                          'GENERIC':           'GENERIC',
                          'C0':                'RATIR',
                          'C1':                'RATIR',
                          'C2':                'RATIR',
                          'C3':                'RATIR',
                          'C4':                'RATIR',
                          'SHA':               'SL40IN',
                          'Goodman Spectrograph': 'SOARGOODMANOLD',
                          'Andor Tech':        'OHP120',
                          'LRS':               'TNGDOLORES',
                          'mosaic_1_1':        'KPNO4MOS1',
                          'mosaic_1':          'KPNO4MOS1',
                          'KMTS':              'KMTNETS',
                          'SI 600-277': 'FROST',
                          'Mexman': 'MEXMAN',
                          'mosaic_1_1':        'KPNO4MOS1',
                          'mosaic_1':          'KPNO4MOS1',
                          'KMTS':              'KMTNETS',
                          'newfirm': 'KPNO4NEWF',
                          'Mosaic3': 'KPNO4MOS3',
                          'WFCAM': 'UKIRTWFCAM',
                          'SIRIUS': 'IRSFSIRIUS',
                          'Goodman Spectro': 'SOARGOODMAN',
                          'FORS2': 'VLTFORS2',
                          '2:1 f/17 direct': 'LOWELL42SITE',
                          'Pluto plate': 'PLUTOPLATE',
                          'MuSCAT2': 'TCS15MUSCAT2',
                          'kb78': 'LCOSBIGKB78',
                          'spicam': 'ARC35SPICAM',
                          'fl03': 'LCOSINFL03',
                          'fl06': 'LCOSINFL06',
                          'fl16': 'LCOSINFL16',
                          'fl11': 'LCOSINFL11',
                          'fa03': 'LCOSINFA03',
                          'fa15': 'LCOSINFA15',
                          'fs01': 'LCOSPECFS01',
                          'P60': 'P60OPT',
                          'Rainbow Cam': 'P60SEDM',
                          'GMOS-N': 'GMOSN',
                          'DFOSC_FASU': 'DFOSC',
                          'loneos': 'LONEOS',
                          '25cm f/6.3 SCT_SBIG ST-8': 'PDO25CMF63ST8',
                          '0.5m f/8.1 Ritchey-Chretien_FLI KAF1001E':
                          'PDO05F81KAF1001E',
                          '0.35-m SCT_STL-1001E': 'PDS35CMSTL1001E',
                          'MMT Rapid Imager': 'MMTCAM',
                          'LDSS3-C': 'MAGLDSS3',
                          'Finger Lakes Instr. ProLine Model PL23042, S/N PL0101015':
                              'STEWARD90SCC',
                          '2.1m Otto Struve': 'STRUVECQUEAN',
                          'ZTF/MOSAIC': 'ZTFMOSAIC',
                          'WFC': 'INTWFC',
                          'ALFOSC_FASU': 'NOTALFOSC',
                          'FLI': 'NEXT',
                          'OSIRIS': 'GTCOSIRIS',
                          'MegaPrime': 'CFHTMEGAPRIME',
                          '0.6-m CDK24': 'cluj',
                          'SBIG ST-L-6K 3 CCD Camera': 'cluj',
                          'SBIG STF-8300 CCD Camera': 'crowson',
                          'AT12RCT': 'crowson',
                         }

# translate telescope keyword into parameter set defined here
telescope_parameters = {'VATT4K':       vatt4k_param,
                        'DCTLMI':        dctlmi_param,
                        'ARC35ARCTIC':   arc35arctic_param,
                        'ARC35AGILE':    arc35agile_param,
                        'MAGIMACSL':      magimacsl_param,
                        'MAGIMACSS':      magimacss_param,
                        'CA123DLRMKIII': ca123dlrmkiii_param,
                        'LOWELL31':      lowell31_param,
                        'LOWELL42':      lowell42_param,
                        'LOWELL72':      lowell72_param,
                        'CTIO09':        ctio09_param,
                        'CTIO10':        ctio10_param,
                        'CTIO13CCD':     ctio13ccd_param,
                        'UH88SNIFS':     uh88snifs_param,
                        'WIYN09HDI':     wiyn09hdi_param,
                        'GENERIC':       generic_param,
                        'RATIR':         ratir_param,
                        'SOARGOODMANOLD': soargoodmanold_param,
                        'SOARGOODMAN': soargoodman_param,
                        'OHP120':        ohp120_param,
                        'TNGDOLORES':    tngdolores_param,
                        'KPNO4MOS1':     kpno4mos1_param,
                        'KMTNETS':       kmtnets_param,
                        'FROST':         frost_param,
                        'MEXMAN':        mexman_param,
                        'KPNO4MOS1':     kpno4mos1_param,
                        'KMTNETS':       kmtnets_param,
                        'FROST':         frost_param,
                        'KPNO4MOS3': kpno4mos3_param,
                        'KPNO4NEWF': kpno4newf_param,
                        'UKIRTWFCAM': ukirtwfcam_param,
                        'IRSFSIRIUS': irsfsirius_param,
                        'VLTFORS2': vltfors2_param,
                        'LOWELL42SITE': lowell42site_param,
                        'PLUTOPLATE': plutoplate_param,
                        'TCS15MUSCAT2': tcs15muscat2_param,
                        'LCOSBIGKB78': lcosbigkb78_param,
                        'ARC35SPICAM': arc35spicam_param,
                        'LCOSINFL03': lcosinfl03_param,
                        'LCOSINFL06': lcosinfl06_param,
                        'LCOSINFL16': lcosinfl16_param,
                        'LCOSINFL11': lcosinfl11_param,
                        'LCOSINFA03': lcosinfa03_param,
                        'LCOSINFA15': lcosinfa15_param,
                        'LCOSPECFS01': lcospecfs01_param,
                        'P60OPT': p60opt_param,
                        'P60SEDM': p60sedm_param,
                        'GMOSN': gmosn_param,
                        'DFOSC': dfosc_param,
                        'LONEOS': loneos_param,
                        'PDO25CMF63ST8': pdo25cmf63st8_param,
                        'PDO05F81KAF1001E': pdo05mf81kaf1001e_param,
                        'PDS35CMSTL1001E': pds35cmstl1001e_param,
                        'MMTCAM': mmtcam_param,
                        'MAGLDSS3': magldss3_param,
                        'SL40IN': sl40in_param,
                        'STEWARD90SCC': steward90scc_param,
                        'STRUVECQUEAN': struvecquean_param,
                        'ZTFMOSAIC': ztfmosaic_param,
                        'INTWFC': intwfc_param,
                        'NOTALFOSC': notalfosc_param,
                        'NEXT': nextfli_param,
                        'GTCOSIRIS': gtcosiris_param,
                        'CFHTMEGAPRIME': cfhtmegaprime_param,
<<<<<<< HEAD
                        'PWFLINPOI': pwflinpoi_param,
                        'bucharest': bucharest_param,
                        'cluj': cluj_param,
                        'crowson': crowson_param}
=======
                        'PWFLINPOI': pwflinpoi_param}
>>>>>>> dbc60478



# append mytelescopes.py, if available
#
# mytelescopes.py allows you to setup your own telescope; that file is
# not part of the github repository, hence it will not be affected by
# pulls and pushes
#
# an example mytelescopes.py file is available here:
# http://134.114.60.45/photometrypipeline/mytelescopes.py
# more information are available on the PP documentation website:
# http://mommermi.github.io/pp/install.html

try:
    execfile(rootpath+'/setup/mytelescopes.py')
except IOError:
    pass<|MERGE_RESOLUTION|>--- conflicted
+++ resolved
@@ -459,7 +459,7 @@
 
     # default catalog settings
     'astrometry_catalogs': ['GAIA'],
-    'photometry_catalogs': ['PANSTARRS', 'SDSS-R9', 'SkyMapper', 'APASS9', '2MASS']
+    'photometry_catalogs': ['SDSS-R9', 'PANSTARRS', 'SkyMapper', 'APASS9', '2MASS']
 }
 
 
@@ -527,7 +527,7 @@
 
     # default catalog settings
     'astrometry_catalogs': ['GAIA'],
-    'photometry_catalogs': ['PANSTARRS', 'SDSS-R9', 'APASS9', '2MASS']
+    'photometry_catalogs': ['SDSS-R9', 'APASS9', 'PANSTARRS', '2MASS']
 }
 
 
@@ -596,7 +596,7 @@
 
     # default catalog settings
     'astrometry_catalogs': ['GAIA'],
-    'photometry_catalogs': ['PANSTARRS', 'SDSS-R9', 'APASS9', '2MASS']
+    'photometry_catalogs': ['SDSS-R9', 'APASS9', 'PANSTARRS', '2MASS']
 }
 
 
@@ -735,7 +735,7 @@
 
     # default catalog settings
     'astrometry_catalogs': ['GAIA'],
-    'photometry_catalogs': ['PANSTARRS', 'SDSS-R9', 'APASS9', '2MASS']
+    'photometry_catalogs': ['SDSS-R9', 'APASS9', 'PANSTARRS', '2MASS']
 }
 
 
@@ -871,7 +871,7 @@
 
     # default catalog settings
     'astrometry_catalogs': ['GAIA'],
-    'photometry_catalogs': ['PANSTARRS', 'SDSS-R9', 'APASS9', '2MASS']
+    'photometry_catalogs': ['SDSS-R9', 'APASS9', 'PANSTARRS', '2MASS']
 }
 
 
@@ -938,7 +938,7 @@
 
     # default catalog settings
     'astrometry_catalogs': ['GAIA'],
-    'photometry_catalogs': ['PANSTARRS', 'SDSS-R9', 'APASS9', '2MASS']
+    'photometry_catalogs': ['SDSS-R9', 'APASS9', 'PANSTARRS', '2MASS']
 }
 
 
@@ -1004,7 +1004,7 @@
 
     # default catalog settings
     'astrometry_catalogs': ['GAIA'],
-    'photometry_catalogs': ['PANSTARRS', 'SDSS-R9', 'APASS9', '2MASS']
+    'photometry_catalogs': ['SDSS-R9', 'APASS9', 'PANSTARRS', '2MASS']
 }
 
 
@@ -1139,7 +1139,7 @@
 
     # default catalog settings
     'astrometry_catalogs': ['GAIA'],
-    'photometry_catalogs': ['PANSTARRS', 'SDSS-R9', 'APASS9', '2MASS']
+    'photometry_catalogs': ['SDSS-R9', 'APASS9', 'PANSTARRS', '2MASS']
 }
 
 
@@ -1206,7 +1206,7 @@
 
     # default catalog settings
     'astrometry_catalogs': ['GAIA'],
-    'photometry_catalogs': ['PANSTARRS', 'SDSS-R9', 'APASS9', '2MASS']
+    'photometry_catalogs': ['SDSS-R9', 'APASS9', 'PANSTARRS', '2MASS']
 }
 
 # SPM 1.3m, RATIR
@@ -1273,7 +1273,7 @@
 
     # default catalog settings
     'astrometry_catalogs': ['GAIA'],
-    'photometry_catalogs': ['PANSTARRS', 'SDSS-R9', 'APASS9', '2MASS']
+    'photometry_catalogs': ['SDSS-R9', 'APASS9', 'PANSTARRS', '2MASS']
 }
 
 sl40in_param = {
@@ -1327,7 +1327,7 @@
 
     # default catalog settings
     'astrometry_catalogs': ['GAIA'],
-    'photometry_catalogs': ['PANSTARRS', 'SkyMapper', 'SDSS-R9', 'APASS9', '2MASS']
+    'photometry_catalogs': ['SkyMapper', 'SDSS-R9', 'APASS9', 'PANSTARRS', '2MASS']
 }
 
 
@@ -1529,7 +1529,7 @@
 
     # default catalog settings
     'astrometry_catalogs': ['GAIA'],
-    'photometry_catalogs': ['PANSTARRS', 'SDSS-R9', 'APASS9', '2MASS']
+    'photometry_catalogs': ['SDSS-R9', 'APASS9', 'PANSTARRS', '2MASS']
 }
 
 
@@ -1644,7 +1644,7 @@
 
     # default catalog settings
     'astrometry_catalogs': ['GAIA'],
-    'photometry_catalogs': ['PANSTARRS', 'SDSS-R13', 'APASS9', '2MASS']
+    'photometry_catalogs': ['SDSS-R13', 'PANSTARRS', 'APASS9', '2MASS']
 }
 
 # KPNO 4m Mayall, MOSAIC3
@@ -1704,7 +1704,7 @@
 
     # default catalog settings
     'astrometry_catalogs': ['GAIA'],
-    'photometry_catalogs': ['PANSTARRS', 'SDSS-R13', 'APASS9', '2MASS']
+    'photometry_catalogs': ['SDSS-R13', 'PANSTARRS', 'APASS9', '2MASS']
 }
 
 # KPNO 4m Mayall, NEWFIRM
@@ -4155,7 +4155,7 @@
     'photometry_catalogs': ['PANSTARRS']
 }
 
-
+                      
 # GTC, OSIRIS
 gtcosiris_param = {
     'telescope_instrument': 'GTC/OSIRIS',  # telescope/instrument name
@@ -4358,206 +4358,7 @@
     'photometry_catalogs': ['PANSTARRS', 'SDSS-R9', 'APASS9']
 }
 
-<<<<<<< HEAD
-bucharest_param = {
-    'telescope_instrument': '0.5-m, Bucharest, NEEMO T03m',  # telescope/instrument name
-    'telescope_keyword': 'NEEMO T03m/FLI',  # telescope/instrument keyword
-    'observatory_code': '073',   # MPC observatory code
-    'secpix': (1.326, 1.326),    # pixel size (arcsec) before binning
-
-    # image orientation preferences
-    'flipx': False,
-    'flipy': False,
-    'rotate': 180,
-
-    # instrument-specific FITS header keywords
-    'binning': ('XBINNING', 'YBINNING'),  # binning in x/y
-    'extent': ('NAXIS1', 'NAXIS2'),  # N_pixels in x/y
-    'ra': 'OBJCTRA',  # telescope pointing, RA
-    'dec': 'OBJCTDEC',  # telescope pointin, Dec
-    'radec_separator': ' ',  # RA/Dec hms separator, use 'XXX'
-    # if already in degrees
-    'date_keyword': 'DATE-OBS',  # obs date/time
-    # keyword; use
-    # 'date|time' if
-    # separate
-    'obsmidtime_jd': '',  # obs midtime jd keyword
-    # (usually provided by
-    # pp_prepare
-    'object': 'OBJECT',  # object name keyword
-    'filter': 'FILTER',  # filter keyword
-    'filter_translations': {'B': 'B', 'V': 'V',
-                            'R': 'R', 'I': 'I',
-                            'SG': 'SG', 'SI': 'SI'},
-    # filtername translation dictionary
-    'exptime': 'EXPTIME',  # exposure time keyword (s)
-    'airmass': 'AIRMASS',  # airmass keyword
-
-    # source extractor settingss
-    'source_minarea': 12,  # default sextractor source minimum N_pixels
-    'source_snr': 3,  # default sextractor source snr for registration
-    'aprad_default': 6,  # default aperture radius in px
-    'aprad_range': [2, 15],  # [minimum, maximum] aperture radius (px)
-    'sex-config-file': rootpath + '/setup/rbt.sex',
-    'mask_file': {},
-    #                        mask files as a function of x,y binning
-
-    # scamp settings
-    'scamp-config-file': rootpath + '/setup/rbt.scamp',
-    'reg_max_mag': 19,
-    'reg_search_radius': 0.5,  # deg
-    'source_tolerance': 'high',
-
-    # swarp settings
-    'copy_keywords': ('OBJNAME,EXPOSURE,FILTER,DATE,JD'),
-    #                        keywords to be copied in image
-    #                        combination using swarp
-    'swarp-config-file': rootpath+'/setup/rbt.swarp',
-
-    # default catalog settings
-    'astrometry_catalogs': ['2MASS'],
-    'photometry_catalogs': ['PANSTARRS', 'SDSS-R9', '2MASS']
-}
-# ------------------------------------------------------------------------------
-# Cluj(Kluż): 0.6-m CDK24, Cluj Observatory, Romania
-cluj_param = {
-    'telescope_instrument': '0.6-m CDK24',  # telescope/instrument name
-    'telescope_keyword': '0.6-m CDK24',  # telescope/instrument keyword
-    'observatory_code': 'L04',   # MPC observatory code
-    'secpix': (0.936, 0.936),    # pixel size (arcsec) before binning
-
-    # image orientation preferences
-    'flipx': False,
-    'flipy': False,
-    'rotate': 180,
-
-    # instrument-specific FITS header keywords
-    'binning': ('XBINNING', 'YBINNING'),  # binning in x/y
-    'extent': ('NAXIS1', 'NAXIS2'),  # N_pixels in x/y
-    'ra': 'OBJCTRA',  # telescope pointing, RA
-    'dec': 'OBJCTDEC',  # telescope pointin, Dec
-    'radec_separator': ' ',  # RA/Dec hms separator, use 'XXX'
-    # if already in degrees
-    'date_keyword': 'DATE-OBS',  # obs date/time
-    # keyword; use
-    # 'date|time' if
-    # separate
-    'obsmidtime_jd': '',  # obs midtime jd keyword
-    # (usually provided by
-    # pp_prepare
-    'object': 'OBJECT',  # object name keyword
-    'filter': 'FILTER',  # filter keyword
-    'filter_translations': {'B': 'B', 'V': 'V',
-                            'R': 'R', 'I': 'I',
-                            'SG': 'SG', 'SI': 'SI'},
-    # filtername translation dictionary
-    'exptime': 'EXPTIME',  # exposure time keyword (s)
-    'airmass': 'AIRMASS',  # airmass keyword
-
-    # source extractor settings
-    'source_minarea': 9,  # default sextractor source minimum N_pixels
-    'source_maxarea': 0,  # maxarea of the source
-    'source_snr': 4,  # default sextractor source snr for registration
-    'aprad_default': 10,  # default aperture radius in px
-    'aprad_range': [2, 25],  # [minimum, maximum] aperture radius (px)
-    'sex-config-file': rootpath + '/setup/generic.sex',
-    'mask_file': {},
-    #                        mask files as a function of x,y binning
-
-    # scamp settings
-    'scamp-config-file': rootpath + '/setup/generic.scamp',
-    'reg_max_mag': 19,
-    'reg_search_radius': 0.5,  # deg
-    'source_tolerance': 'high',
-
-    # swarp settings
-    'copy_keywords': ('OBJNAME,EXPOSURE,FILTER,DATE,JD'),
-    #                        keywords to be copied in image
-    #                        combination using swarp
-    'swarp-config-file': rootpath+'/setup/generic.swarp',
-
-    # default catalog settings
-    'astrometry_catalogs': ['2MASS'],
-    'photometry_catalogs': ['PANSTARRS', 'SDSS-R9', '2MASS']
-}
-
-crowson_param = {
-    # 'telescope_instrument': 'AT12RCT',  # telescope/instrument name
-    'telescope_instrument': 'AT12RCT',  # telescope/instrument name
-    'telescope_keyword': 'AT12RCT',  # telescope/instrument keyword
-    'observatory_code': 'V16',   # MPC observatory code
-    'secpix': (0.916, 0.916),    # pixel size (arcsec) before binning
-
-    # image orientation preferences
-    'flipx': False,
-    'flipy': False,
-    'rotate': 0,
-
-    # instrument-specific FITS header keywords
-    'binning': ('XBINNING', 'YBINNING'),  # binning in x/y
-    'extent': ('NAXIS1', 'NAXIS2'),  # N_pixels in x/y
-    'ra': 'OBJCTRA',  # telescope pointing, RA
-    'dec': 'OBJCTDEC',  # telescope pointin, Dec
-    'radec_separator': ' ',  # RA/Dec hms separator, use 'XXX'
-    # if already in degrees
-    'date_keyword': 'DATE-OBS',  # obs date/time
-    # keyword; use
-    # 'date|time' if
-    # separate
-    'obsmidtime_jd': '',  # obs midtime jd keyword
-    # (usually provided by
-    # pp_prepare
-    'object': 'OBJECT',  # object name keyword
-    'filter': 'FILTER',  # filter keyword
-    'filter_translations': {'B': 'B', 'V': 'V',
-                            'R': 'R', 'I': 'I',
-                            'SG': 'SG', 'SI': 'SI',
-                            'Luminosity': None},
-    # filtername translation dictionary
-    'exptime': 'EXPTIME',  # exposure time keyword (s)
-    'airmass': 'AIRMASS',  # airmass keyword
-
-    # source extractor settings
-    'source_minarea': 12,  # default sextractor source minimum N_pixels
-    'source_maxarea': 0,
-    'source_snr': 3,  # default sextractor source snr for registration
-    'aprad_default': 6,  # default aperture radius in px
-    'aprad_range': [2, 15],  # [minimum, maximum] aperture radius (px)
-    'sex-config-file': rootpath + '/setup/generic.sex',
-    'mask_file': {},
-    #                        mask files as a function of x,y binning
-
-    # scamp settings
-    'scamp-config-file': rootpath + '/setup/generic.scamp',
-    'reg_max_mag': 19,
-    'reg_search_radius': 0.5,  # deg
-    'source_tolerance': 'high',
-
-    # swarp settings
-    'copy_keywords': ('OBJNAME,EXPOSURE,FILTER,DATE,JD'),
-    #                        keywords to be copied in image
-    #                        combination using swarp
-    'swarp-config-file': rootpath+'/setup/generic.swarp',
-
-    # default catalog settings
-    'astrometry_catalogs': ['2MASS'],
-    'photometry_catalogs': ['PANSTARRS', 'SDSS-R9', '2MASS']
-}
-# add telescope configurations to 'official' telescopes.py
-#implemented_telescopes.append('cluj')
-# translate INSTRUME (or others, see _pp_conf.py) header keyword into PP telescope keyword
-#instrument_identifiers['SBIG ST-L-6K 3 CCD Camera'] = 'cluj'
-# translate telescope keyword into parameter set defined here
-#telescope_parameters['0.6-m CDK24'] = cluj_param
-# add telescope configurations to 'official' telescopes.py
-#implemented_telescopes.append('bucharest')
-# translate INSTRUME (or others, see _pp_conf.py) header keyword into PP telescope keyword
-#instrument_identifiers['FLI'] = 'bucharest'
-# translate telescope keyword into parameter set defined here
-#telescope_parameters['NEEMO T03m'] = bucharest_param
-=======
-    
->>>>>>> dbc60478
+
 # access functions for telescope configurations
 
 
@@ -4581,12 +4382,9 @@
                           'PDS35CMSTL1001E', 'MMTCAM', 'MAGLDSS3',
                           'SL40IN', 'STEWARD90SCC', 'STRUVECQUEAN',
                           'ZTFMOSAIC', 'NOTALFOSC', 'NEXT', 'GTCOSIRIS',
-<<<<<<< HEAD
                           'PWFLINPOI', 'NEEMO T03m', '0.6-m CDK24', 'AT12RCT',
-                          'SBIG STF-8300 CCD Camera', 'SBIG ST-L-6K 3 CCD Camera',]
-=======
-                          'PWFLINPOI']
->>>>>>> dbc60478
+                          'SBIG STF-8300 CCD Camera', 'SBIG ST-L-6K 3 CCD Camera',
+                          'ZTFMOSAIC', 'NOTALFOSC', 'NEXT', 'GTCOSIRIS','PWFLINPOI']
 
 # translate INSTRUME (or others, see _pp_conf.py) header keyword into
 # PP telescope keyword
@@ -4737,14 +4535,12 @@
                         'NEXT': nextfli_param,
                         'GTCOSIRIS': gtcosiris_param,
                         'CFHTMEGAPRIME': cfhtmegaprime_param,
-<<<<<<< HEAD
                         'PWFLINPOI': pwflinpoi_param,
                         'bucharest': bucharest_param,
                         'cluj': cluj_param,
-                        'crowson': crowson_param}
-=======
+                        'crowson': crowson_param,
+                        'CFHTMEGAPRIME': cfhtmegaprime_param,
                         'PWFLINPOI': pwflinpoi_param}
->>>>>>> dbc60478
 
 
 
